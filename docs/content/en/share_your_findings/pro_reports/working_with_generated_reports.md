--- conflicted
+++ resolved
@@ -7,11 +7,9 @@
 Once you have created one or more **Reports** in DefectDojo you can take further actions, including:
 
 * Using a report as a template for subsequent reports
-<<<<<<< HEAD
+
 * Re-running a report with updated data
-=======
-* Re\-running a report with updated data
->>>>>>> 6be30cef
+
 * Deleting an old or unused report
 
 ![image](images/Working_with_Generated_Reports.png)
