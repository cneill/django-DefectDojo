apiVersion: v1
appVersion: "2.4.0-dev"
description: A Helm chart for Kubernetes to install DefectDojo
name: defectdojo
<<<<<<< HEAD
version: 1.6.14
=======
version: 1.6.15-dev
>>>>>>> fc7a56c0
icon: https://www.defectdojo.org/img/favicon.ico
maintainers:
  - name: madchap
    email: defectdojo-project@owasp.org
    url: https://github.com/DefectDojo/django-DefectDojo<|MERGE_RESOLUTION|>--- conflicted
+++ resolved
@@ -2,11 +2,7 @@
 appVersion: "2.4.0-dev"
 description: A Helm chart for Kubernetes to install DefectDojo
 name: defectdojo
-<<<<<<< HEAD
 version: 1.6.14
-=======
-version: 1.6.15-dev
->>>>>>> fc7a56c0
 icon: https://www.defectdojo.org/img/favicon.ico
 maintainers:
   - name: madchap
