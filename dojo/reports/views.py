import logging
import re
import csv
from openpyxl import Workbook
from openpyxl.styles import Font
from tempfile import NamedTemporaryFile


from datetime import datetime

from dateutil.relativedelta import relativedelta
from django.conf import settings
from django.http import Http404, HttpResponse, QueryDict
from django.shortcuts import render, get_object_or_404
from django.utils import timezone
from django.core.exceptions import PermissionDenied
from django.views import View

from dojo.filters import ReportFindingFilter, EndpointReportFilter, \
    EndpointFilter
from dojo.forms import ReportOptionsForm
from dojo.models import Product_Type, Finding, Product, Engagement, Test, \
    Dojo_User, Endpoint, Risk_Acceptance
from dojo.reports.widgets import CoverPage, PageBreak, TableOfContents, WYSIWYGContent, FindingList, EndpointList, \
    CustomReportJsonForm, ReportOptions, report_widget_factory
from dojo.utils import get_page_items, add_breadcrumb, get_system_setting, get_period_counts_legacy, Product_Tab, \
    get_words_for_field
from dojo.authorization.authorization_decorators import user_is_authorized
from dojo.authorization.roles_permissions import Permissions
from dojo.authorization.authorization import user_has_permission_or_403
from dojo.finding.queries import get_authorized_findings
from dojo.finding.views import BaseListFindings

logger = logging.getLogger(__name__)

EXCEL_CHAR_LIMIT = 32767


def down(request):
    return render(request, 'disabled.html')


def report_url_resolver(request):
    try:
        url_resolver = request.META['HTTP_X_FORWARDED_PROTO'] + "://" + request.META['HTTP_X_FORWARDED_FOR']
    except:
        hostname = request.META['HTTP_HOST']
        port_index = hostname.find(":")
        if port_index != -1:
            url_resolver = request.scheme + "://" + hostname[:port_index]
        else:
            url_resolver = request.scheme + "://" + hostname
    return url_resolver + ":" + request.META['SERVER_PORT']


def report_builder(request):
    add_breadcrumb(title="Report Builder", top_level=True, request=request)
    findings = get_authorized_findings(Permissions.Finding_View)
    findings = ReportFindingFilter(request.GET, queryset=findings)
    endpoints = Endpoint.objects.filter(finding__active=True,
                                        finding__verified=True,
                                        finding__false_p=False,
                                        finding__duplicate=False,
                                        finding__out_of_scope=False,
                                        ).distinct()

    endpoints = EndpointFilter(request.GET, queryset=endpoints, user=request.user)

    in_use_widgets = [ReportOptions(request=request)]
    available_widgets = [CoverPage(request=request),
                         TableOfContents(request=request),
                         WYSIWYGContent(request=request),
                         FindingList(request=request, findings=findings),
                         EndpointList(request=request, endpoints=endpoints),
                         PageBreak()]
    return render(request,
                  'dojo/report_builder.html',
                  {"available_widgets": available_widgets,
                   "in_use_widgets": in_use_widgets})


def custom_report(request):
    # saving the report
    form = CustomReportJsonForm(request.POST)
    host = report_url_resolver(request)
    if form.is_valid():
        selected_widgets = report_widget_factory(json_data=request.POST['json'], request=request, user=request.user,
                                                 finding_notes=False, finding_images=False, host=host)
        report_format = 'AsciiDoc'
        finding_notes = True
        finding_images = True

        if 'report-options' in selected_widgets:
            options = selected_widgets['report-options']
            report_format = options.report_type
            finding_notes = (options.include_finding_notes == '1')
            finding_images = (options.include_finding_images == '1')

        selected_widgets = report_widget_factory(json_data=request.POST['json'], request=request, user=request.user,
                                                 finding_notes=finding_notes, finding_images=finding_images, host=host)

        if report_format == 'AsciiDoc':
            widgets = list(selected_widgets.values())
            return render(request,
                          'dojo/custom_asciidoc_report.html',
                          {"widgets": widgets,
                           "host": host,
                           "finding_notes": finding_notes,
                           "finding_images": finding_images,
                           "user_id": request.user.id})
        elif report_format == 'HTML':
            widgets = list(selected_widgets.values())
            return render(request,
                          'dojo/custom_html_report.html',
                          {"widgets": widgets,
                           "host": "",
                           "finding_notes": finding_notes,
                           "finding_images": finding_images,
                           "user_id": request.user.id})
        else:
            raise PermissionDenied()
    else:
        raise PermissionDenied()


def report_findings(request):
    findings = Finding.objects.filter()

    findings = ReportFindingFilter(request.GET, queryset=findings)

    title_words = get_words_for_field(Finding, 'title')
    component_words = get_words_for_field(Finding, 'component_name')

    paged_findings = get_page_items(request, findings.qs.distinct().order_by('numerical_severity'), 25)

    return render(request,
                  'dojo/report_findings.html',
                  {"findings": paged_findings,
                   "filtered": findings,
                   "title_words": title_words,
                    "component_words": component_words,
                   "title": "finding-list",
                   })


def report_endpoints(request):
    endpoints = Endpoint.objects.filter(finding__active=True,
                                        finding__verified=True,
                                        finding__false_p=False,
                                        finding__duplicate=False,
                                        finding__out_of_scope=False,
                                        ).distinct()

    endpoints = EndpointFilter(request.GET, queryset=endpoints, user=request.user)

    paged_endpoints = get_page_items(request, endpoints.qs, 25)

    return render(request,
                  'dojo/report_endpoints.html',
                  {"endpoints": paged_endpoints,
                   "filtered": endpoints,
                   "title": "endpoint-list",
                   })


def report_cover_page(request):
    report_title = request.GET.get('title', 'Report')
    report_subtitle = request.GET.get('subtitle', '')
    report_info = request.GET.get('info', '')

    return render(request,
                  'dojo/report_cover_page.html',
                  {'report_title': report_title,
                   'report_subtitle': report_subtitle,
                   'report_info': report_info})


@user_is_authorized(Product_Type, Permissions.Product_Type_View, 'ptid')
def product_type_report(request, ptid):
    product_type = get_object_or_404(Product_Type, id=ptid)
    return generate_report(request, product_type)


@user_is_authorized(Product, Permissions.Product_View, 'pid')
def product_report(request, pid):
    product = get_object_or_404(Product, id=pid)
    return generate_report(request, product)


def product_findings_report(request):
    findings = get_authorized_findings(Permissions.Finding_View)
    return generate_report(request, findings)


@user_is_authorized(Engagement, Permissions.Engagement_View, 'eid')
def engagement_report(request, eid):
    engagement = get_object_or_404(Engagement, id=eid)
    return generate_report(request, engagement)


@user_is_authorized(Test, Permissions.Test_View, 'tid')
def test_report(request, tid):
    test = get_object_or_404(Test, id=tid)
    return generate_report(request, test)


@user_is_authorized(Endpoint, Permissions.Endpoint_View, 'eid')
def endpoint_report(request, eid):
    endpoint = get_object_or_404(Endpoint, id=eid)
    return generate_report(request, endpoint, False)


@user_is_authorized(Endpoint, Permissions.Endpoint_View, 'eid')
def endpoint_host_report(request, eid):
    endpoint = get_object_or_404(Endpoint, id=eid)
    return generate_report(request, endpoint, True)


@user_is_authorized(Product, Permissions.Product_View, 'pid')
def product_endpoint_report(request, pid):
    product = get_object_or_404(Product.objects.all().prefetch_related('engagement_set__test_set__test_type', 'engagement_set__test_set__environment'), id=pid)
    endpoint_ids = Endpoint.objects.filter(product=product,
                                           finding__active=True,
                                           finding__verified=True,
                                           finding__false_p=False,
                                           finding__duplicate=False,
                                           finding__out_of_scope=False,
                                           ).values_list('id', flat=True)

    endpoints = prefetch_related_endpoints_for_report(Endpoint.objects.filter(id__in=endpoint_ids))
    endpoints = EndpointReportFilter(request.GET, queryset=endpoints)

    paged_endpoints = get_page_items(request, endpoints.qs, 25)
    report_format = request.GET.get('report_type', 'AsciiDoc')
    include_finding_notes = int(request.GET.get('include_finding_notes', 0))
    include_finding_images = int(request.GET.get('include_finding_images', 0))
    include_executive_summary = int(request.GET.get('include_executive_summary', 0))
    include_table_of_contents = int(request.GET.get('include_table_of_contents', 0))
    include_disclaimer = int(request.GET.get('include_disclaimer', 0))
    disclaimer = get_system_setting('disclaimer')
    if include_disclaimer and len(disclaimer) == 0:
        disclaimer = 'Please configure in System Settings.'
    generate = "_generate" in request.GET
    add_breadcrumb(parent=product, title="Vulnerable Product Endpoints Report", top_level=False, request=request)
    report_form = ReportOptionsForm()
    template = "dojo/product_endpoint_pdf_report.html"

    try:
        start_date = Finding.objects.filter(endpoints__in=endpoints.qs).order_by('date')[:1][0].date
    except:
        start_date = timezone.now()

    end_date = timezone.now()

    risk_acceptances = Risk_Acceptance.objects.filter(engagement__test__finding__endpoints__in=endpoints.qs)

    accepted_findings = [finding for ra in risk_acceptances
                         for finding in ra.accepted_findings.filter(endpoints__in=endpoints.qs)]

    verified_findings = Finding.objects.filter(endpoints__in=endpoints.qs,
                                               date__range=[start_date, end_date],
                                               false_p=False,
                                               verified=True,
                                               duplicate=False,
                                               out_of_scope=False)

    open_findings = Finding.objects.filter(endpoints__in=endpoints.qs,
                                           false_p=False,
                                           verified=True,
                                           duplicate=False,
                                           out_of_scope=False,
                                           active=True,
                                           mitigated__isnull=True)

    closed_findings = Finding.objects.filter(endpoints__in=endpoints.qs,
                                             false_p=False,
                                             verified=True,
                                             duplicate=False,
                                             out_of_scope=False,
                                             mitigated__isnull=False)
    if generate:
        report_form = ReportOptionsForm(request.GET)
        if report_format == 'AsciiDoc':
            return render(request,
                          'dojo/asciidoc_report.html',
                          {'product_type': None,
                           'product': product,
                           'accepted_findings': accepted_findings,
                           'open_findings': open_findings,
                           'closed_findings': closed_findings,
                           'verified_findings': verified_findings,
                           'engagement': None,
                           'test': None,
                           'endpoints': endpoints.qs,
                           'endpoint': None,
                           'findings': None,
                           'include_finding_notes': include_finding_notes,
                           'include_finding_images': include_finding_images,
                           'include_executive_summary': include_executive_summary,
                           'include_table_of_contents': include_table_of_contents,
                           'include_disclaimer': include_disclaimer,
                           'disclaimer': disclaimer,
                           'user': request.user,
                           'title': 'Generate Report',
                           })
        elif report_format == 'HTML':
            return render(request,
                          template,
                          {'product_type': None,
                           'product': product,
                           'engagement': None,
                           'test': None,
                           'endpoint': None,
                           'endpoints': endpoints.qs,
                           'findings': None,
                           'include_finding_notes': include_finding_notes,
                           'include_finding_images': include_finding_images,
                           'include_executive_summary': include_executive_summary,
                           'include_table_of_contents': include_table_of_contents,
                           'include_disclaimer': include_disclaimer,
                           'disclaimer': disclaimer,
                           'user': request.user,
                           'title': 'Generate Report',
                           })
        else:
            raise Http404()

    product_tab = Product_Tab(product, "Product Endpoint Report", tab="endpoints")
    return render(request,
                  'dojo/request_endpoint_report.html',
                  {"endpoints": paged_endpoints,
                   "filtered": endpoints,
                   "product_tab": product_tab,
                   'report_form': report_form,
                   "name": "Vulnerable Product Endpoints",
                   })


def generate_report(request, obj, host_view=False):
    user = Dojo_User.objects.get(id=request.user.id)
    product_type = None
    product = None
    engagement = None
    test = None
    endpoint = None
    endpoints = None
    report_title = None

    if type(obj).__name__ == "Product_Type":
        user_has_permission_or_403(request.user, obj, Permissions.Product_Type_View)
    elif type(obj).__name__ == "Product":
        user_has_permission_or_403(request.user, obj, Permissions.Product_View)
    elif type(obj).__name__ == "Engagement":
        user_has_permission_or_403(request.user, obj, Permissions.Engagement_View)
    elif type(obj).__name__ == "Test":
        user_has_permission_or_403(request.user, obj, Permissions.Test_View)
    elif type(obj).__name__ == "Endpoint":
        user_has_permission_or_403(request.user, obj, Permissions.Endpoint_View)
    elif type(obj).__name__ == "QuerySet" or type(obj).__name__ == "CastTaggedQuerySet" or type(obj).__name__ == "TagulousCastTaggedQuerySet":
        # authorization taken care of by only selecting findings from product user is authed to see
        pass
    else:
        if obj is None:
            raise Exception('No object is given to generate report for')
        else:
            raise Exception(f'Report cannot be generated for object of type {type(obj).__name__}')

    report_format = request.GET.get('report_type', 'AsciiDoc')
    include_finding_notes = int(request.GET.get('include_finding_notes', 0))
    include_finding_images = int(request.GET.get('include_finding_images', 0))
    include_executive_summary = int(request.GET.get('include_executive_summary', 0))
    include_table_of_contents = int(request.GET.get('include_table_of_contents', 0))
    include_disclaimer = int(request.GET.get('include_disclaimer', 0))
    disclaimer = get_system_setting('disclaimer')
    if include_disclaimer and len(disclaimer) == 0:
        disclaimer = 'Please configure in System Settings.'
    generate = "_generate" in request.GET
    report_name = str(obj)
    add_breadcrumb(title="Generate Report", top_level=False, request=request)
    if type(obj).__name__ == "Product_Type":
        product_type = obj
        template = "dojo/product_type_pdf_report.html"
        report_name = "Product Type Report: " + str(product_type)
        report_title = "Product Type Report"

        findings = ReportFindingFilter(request.GET, prod_type=product_type, queryset=prefetch_related_findings_for_report(Finding.objects.filter(
            test__engagement__product__prod_type=product_type)))
        products = Product.objects.filter(prod_type=product_type,
                                          engagement__test__finding__in=findings.qs).distinct()
        engagements = Engagement.objects.filter(product__prod_type=product_type,
                                                test__finding__in=findings.qs).distinct()
        tests = Test.objects.filter(engagement__product__prod_type=product_type,
                                    finding__in=findings.qs).distinct()
        if len(findings.qs) > 0:
            start_date = timezone.make_aware(datetime.combine(findings.qs.last().date, datetime.min.time()))
        else:
            start_date = timezone.now()

        end_date = timezone.now()

        r = relativedelta(end_date, start_date)
        months_between = (r.years * 12) + r.months
        # include current month
        months_between += 1

        endpoint_monthly_counts = get_period_counts_legacy(findings.qs.order_by('numerical_severity'), findings.qs.order_by('numerical_severity'), None,
                                                            months_between, start_date,
                                                            relative_delta='months')

        context = {'product_type': product_type,
                   'products': products,
                   'engagements': engagements,
                   'tests': tests,
                   'report_name': report_name,
                   'endpoint_opened_per_month': endpoint_monthly_counts[
                       'opened_per_period'] if endpoint_monthly_counts is not None else [],
                   'endpoint_active_findings': findings.qs.distinct().order_by('numerical_severity'),
                   'findings': findings.qs.distinct().order_by('numerical_severity'),
                   'include_finding_notes': include_finding_notes,
                   'include_finding_images': include_finding_images,
                   'include_executive_summary': include_executive_summary,
                   'include_table_of_contents': include_table_of_contents,
                   'include_disclaimer': include_disclaimer,
                   'disclaimer': disclaimer,
                   'user': user,
                   'team_name': settings.TEAM_NAME,
                   'title': report_title,
                   'host': report_url_resolver(request),
                   'user_id': request.user.id}

    elif type(obj).__name__ == "Product":
        product = obj
        template = "dojo/product_pdf_report.html"
        report_name = "Product Report: " + str(product)
        report_title = "Product Report"
        findings = ReportFindingFilter(request.GET, product=product, queryset=prefetch_related_findings_for_report(Finding.objects.filter(
            test__engagement__product=product)))
        ids = set(finding.id for finding in findings.qs)
        engagements = Engagement.objects.filter(test__finding__id__in=ids).distinct()
        tests = Test.objects.filter(finding__id__in=ids).distinct()
        endpoints = Endpoint.objects.filter(product=product).distinct()
        context = {'product': product,
                   'engagements': engagements,
                   'tests': tests,
                   'report_name': report_name,
                   'findings': findings.qs.distinct().order_by('numerical_severity'),
                   'include_finding_notes': include_finding_notes,
                   'include_finding_images': include_finding_images,
                   'include_executive_summary': include_executive_summary,
                   'include_table_of_contents': include_table_of_contents,
                   'include_disclaimer': include_disclaimer,
                   'disclaimer': disclaimer,
                   'user': user,
                   'team_name': settings.TEAM_NAME,
                   'title': report_title,
                   'endpoints': endpoints,
                   'host': report_url_resolver(request),
                   'user_id': request.user.id}

    elif type(obj).__name__ == "Engagement":
        logger.debug('generating report for Engagement')
        engagement = obj
        findings = ReportFindingFilter(request.GET, engagement=engagement,
                                       queryset=prefetch_related_findings_for_report(Finding.objects.filter(test__engagement=engagement)))
        report_name = "Engagement Report: " + str(engagement)
        template = 'dojo/engagement_pdf_report.html'
        report_title = "Engagement Report"

        ids = set(finding.id for finding in findings.qs)
        tests = Test.objects.filter(finding__id__in=ids).distinct()
        endpoints = Endpoint.objects.filter(product=engagement.product).distinct()

        context = {'engagement': engagement,
                   'tests': tests,
                   'report_name': report_name,
                   'findings': findings.qs.distinct().order_by('numerical_severity'),
                   'include_finding_notes': include_finding_notes,
                   'include_finding_images': include_finding_images,
                   'include_executive_summary': include_executive_summary,
                   'include_table_of_contents': include_table_of_contents,
                   'include_disclaimer': include_disclaimer,
                   'disclaimer': disclaimer,
                   'user': user,
                   'team_name': settings.TEAM_NAME,
                   'title': report_title,
                   'host': report_url_resolver(request),
                   'user_id': request.user.id,
                   'endpoints': endpoints}

    elif type(obj).__name__ == "Test":
        test = obj
        findings = ReportFindingFilter(request.GET, engagement=test.engagement,
                                       queryset=prefetch_related_findings_for_report(Finding.objects.filter(test=test)))
        template = "dojo/test_pdf_report.html"
        report_name = "Test Report: " + str(test)
        report_title = "Test Report"

        context = {'test': test,
                   'report_name': report_name,
                   'findings': findings.qs.distinct().order_by('numerical_severity'),
                   'include_finding_notes': include_finding_notes,
                   'include_finding_images': include_finding_images,
                   'include_executive_summary': include_executive_summary,
                   'include_table_of_contents': include_table_of_contents,
                   'include_disclaimer': include_disclaimer,
                   'disclaimer': disclaimer,
                   'user': user,
                   'team_name': settings.TEAM_NAME,
                   'title': report_title,
                   'host': report_url_resolver(request),
                   'user_id': request.user.id}

    elif type(obj).__name__ == "Endpoint":
        endpoint = obj
        if host_view:
            report_name = "Endpoint Host Report: " + endpoint.host
            endpoints = Endpoint.objects.filter(host=endpoint.host,
                                                product=endpoint.product).distinct()
            report_title = "Endpoint Host Report"
        else:
            report_name = "Endpoint Report: " + str(endpoint)
            endpoints = Endpoint.objects.filter(pk=endpoint.id).distinct()
            report_title = "Endpoint Report"
        template = 'dojo/endpoint_pdf_report.html'
        findings = ReportFindingFilter(request.GET,
                                       queryset=prefetch_related_findings_for_report(Finding.objects.filter(endpoints__in=endpoints)))

        context = {'endpoint': endpoint,
                   'endpoints': endpoints,
                   'report_name': report_name,
                   'findings': findings.qs.distinct().order_by('numerical_severity'),
                   'include_finding_notes': include_finding_notes,
                   'include_finding_images': include_finding_images,
                   'include_executive_summary': include_executive_summary,
                   'include_table_of_contents': include_table_of_contents,
                   'include_disclaimer': include_disclaimer,
                   'disclaimer': disclaimer,
                   'user': user,
                   'team_name': get_system_setting('team_name'),
                   'title': report_title,
                   'host': report_url_resolver(request),
                   'user_id': request.user.id}
    elif type(obj).__name__ in ["QuerySet", "CastTaggedQuerySet", "TagulousCastTaggedQuerySet"]:
        findings = ReportFindingFilter(request.GET, queryset=prefetch_related_findings_for_report(obj).distinct())
        report_name = 'Finding'
        template = 'dojo/finding_pdf_report.html'
        report_title = "Finding Report"

        context = {'findings': findings.qs.distinct().order_by('numerical_severity'),
                   'report_name': report_name,
                   'include_finding_notes': include_finding_notes,
                   'include_finding_images': include_finding_images,
                   'include_executive_summary': include_executive_summary,
                   'include_table_of_contents': include_table_of_contents,
                   'include_disclaimer': include_disclaimer,
                   'disclaimer': disclaimer,
                   'user': user,
                   'team_name': settings.TEAM_NAME,
                   'title': report_title,
                   'host': report_url_resolver(request),
                   'user_id': request.user.id}
    else:
        raise Http404()

    report_form = ReportOptionsForm()

    if generate:
        report_form = ReportOptionsForm(request.GET)
        if report_format == 'AsciiDoc':
            return render(request,
                          'dojo/asciidoc_report.html',
                          {'product_type': product_type,
                           'product': product,
                           'engagement': engagement,
                           'test': test,
                           'endpoint': endpoint,
                           'findings': findings.qs.distinct().order_by('numerical_severity'),
                           'include_finding_notes': include_finding_notes,
                           'include_finding_images': include_finding_images,
                           'include_executive_summary': include_executive_summary,
                           'include_table_of_contents': include_table_of_contents,
                           'include_disclaimer': include_disclaimer,
                           'disclaimer': disclaimer,
                           'user': user,
                           'team_name': settings.TEAM_NAME,
                           'title': report_title,
                           'user_id': request.user.id,
                           'host': report_url_resolver(request),
                           'host_view': host_view,
                           'context': context,
                           })
        elif report_format == 'HTML':
            return render(request,
                          template,
                          {'product_type': product_type,
                           'product': product,
                           'engagement': engagement,
                           'report_name': report_name,
                           'test': test,
                           'endpoint': endpoint,
                           'endpoints': endpoints,
                           'findings': findings.qs.distinct().order_by('numerical_severity'),
                           'include_finding_notes': include_finding_notes,
                           'include_finding_images': include_finding_images,
                           'include_executive_summary': include_executive_summary,
                           'include_table_of_contents': include_table_of_contents,
                           'include_disclaimer': include_disclaimer,
                           'disclaimer': disclaimer,
                           'user': user,
                           'team_name': settings.TEAM_NAME,
                           'title': report_title,
                           'user_id': request.user.id,
                           'host': "",
                           'host_view': host_view,
                           'context': context,
                           })

        else:
            raise Http404()
    paged_findings = get_page_items(request, findings.qs.distinct().order_by('numerical_severity'), 25)

    product_tab = None
    if engagement:
        product_tab = Product_Tab(engagement.product, title="Engagement Report", tab="engagements")
        product_tab.setEngagement(engagement)
    elif test:
        product_tab = Product_Tab(test.engagement.product, title="Test Report", tab="engagements")
        product_tab.setEngagement(test.engagement)
    elif product:
        product_tab = Product_Tab(product, title="Product Report", tab="findings")
    elif endpoints:
        if host_view:
            product_tab = Product_Tab(endpoint.product, title="Endpoint Host Report", tab="endpoints")
        else:
            product_tab = Product_Tab(endpoint.product, title="Endpoint Report", tab="endpoints")

    return render(request, 'dojo/request_report.html',
                  {'product_type': product_type,
                   'product': product,
                   'product_tab': product_tab,
                   'engagement': engagement,
                   'test': test,
                   'endpoint': endpoint,
                   'findings': findings,
                   'paged_findings': paged_findings,
                   'report_form': report_form,
                   'host_view': host_view,
                   'context': context,
                   })


def prefetch_related_findings_for_report(findings):
    return findings.prefetch_related('test',
                                     'test__engagement__product',
                                     'test__engagement__product__prod_type',
                                     'risk_acceptance_set',
                                     'risk_acceptance_set__accepted_findings',
                                     'burprawrequestresponse_set',
                                     'endpoints',
                                     'tags',
                                     'notes',
                                     'files',
                                     'reporter',
                                     'mitigated_by'
                                     )


def prefetch_related_endpoints_for_report(endpoints):
    return endpoints.prefetch_related(
                                      'product',
                                      'tags'
                                     )


def get_list_index(list, index):
    try:
        element = list[index]
    except Exception:
        element = None
    return element


def get_findings(request):
    url = request.META.get('QUERY_STRING')
    if not url:
        raise Http404('Please use the report button when viewing findings')
    else:
        if url.startswith('url='):
            url = url[4:]

    views = ['all', 'open', 'inactive', 'verified',
             'closed', 'accepted', 'out_of_scope',
             'false_positive', 'inactive']
    # request.path = url
    obj_name = obj_id = view = query = None
    path_items = list(filter(None, re.split(r'/|\?', url)))

    try:
        finding_index = path_items.index('finding')
    except ValueError:
        finding_index = -1
    # There is a engagement or product here
    if finding_index > 0:
        # path_items ['product', '1', 'finding', 'closed', 'test__engagement__product=1']
        obj_name = get_list_index(path_items, 0)
        obj_id = get_list_index(path_items, 1)
        view = get_list_index(path_items, 3)
        query = get_list_index(path_items, 4)
        # Try to catch a mix up
        query = query if view in views else view
    # This is findings only. Accomodate view and query
    elif finding_index == 0:
        # path_items ['finding', 'closed', 'title=blah']
        obj_name = get_list_index(path_items, 0)
        view = get_list_index(path_items, 1)
        query = get_list_index(path_items, 2)
        # Try to catch a mix up
        query = query if view in views else view
    # This is a test or engagement only
    elif finding_index == -1:
        # path_items ['test', '1', 'test__engagement__product=1']
        obj_name = get_list_index(path_items, 0)
        obj_id = get_list_index(path_items, 1)
        query = get_list_index(path_items, 2)

    filter_name = None
    if view:
        if view == 'open':
            filter_name = 'Open'
        elif view == 'inactive':
            filter_name = 'Inactive'
        elif view == 'verified':
            filter_name = 'Verified'
        elif view == 'closed':
            filter_name = 'Closed'
        elif view == 'accepted':
            filter_name = 'Accepted'
        elif view == 'out_of_scope':
            filter_name = 'Out of Scope'
        elif view == 'false_positive':
            filter_name = 'False Positive'

    obj = pid = eid = tid = None
    if obj_id:
        if 'product' in obj_name:
            pid = obj_id
            obj = get_object_or_404(Product, id=pid)
            user_has_permission_or_403(request.user, obj, Permissions.Product_View)
        elif 'engagement' in obj_name:
            eid = obj_id
            obj = get_object_or_404(Engagement, id=eid)
            user_has_permission_or_403(request.user, obj, Permissions.Engagement_View)
        elif 'test' in obj_name:
            tid = obj_id
            obj = get_object_or_404(Test, id=tid)
            user_has_permission_or_403(request.user, obj, Permissions.Test_View)

    request.GET = QueryDict(query)
    list_findings = BaseListFindings(
        filter_name=filter_name,
        product_id=pid,
        engagement_id=eid,
        test_id=tid)
    findings = list_findings.get_fully_filtered_findings(request).qs

    return findings, obj


class QuickReportView(View):
    def add_findings_data(self):
        return self.findings

    def get_template(self):
        return 'dojo/finding_pdf_report.html'

    def get(self, request):
        findings, obj = get_findings(request)
        self.findings = findings
        findings = self.add_findings_data()
        return self.generate_quick_report(request, findings, obj)

    def generate_quick_report(self, request, findings, obj=None):
        product = engagement = test = None

        if obj:
            if type(obj).__name__ == "Product":
                product = obj
            elif type(obj).__name__ == "Engagement":
                engagement = obj
            elif type(obj).__name__ == "Test":
                test = obj

        return render(request, self.get_template(), {
                        'report_name': 'Finding Report',
                        'product': product,
                        'engagement': engagement,
                        'test': test,
                        'findings': findings,
                        'user': request.user,
                        'team_name': settings.TEAM_NAME,
                        'title': 'Finding Report',
                        'user_id': request.user.id,
                  })


def get_excludes():
    return ['SEVERITIES', 'age', 'github_issue', 'jira_issue', 'objects', 'risk_acceptance',
    'test__engagement__product__authorized_group', 'test__engagement__product__member',
    'test__engagement__product__prod_type__authorized_group', 'test__engagement__product__prod_type__member',
    'unsaved_endpoints', 'unsaved_vulnerability_ids', 'unsaved_files', 'unsaved_request', 'unsaved_response',
    'unsaved_tags', 'vulnerability_ids', 'cve']


def get_foreign_keys():
    return ['defect_review_requested_by', 'duplicate_finding', 'finding_group', 'last_reviewed_by',
        'mitigated_by', 'reporter', 'review_requested_by', 'sonarqube_issue', 'test']


def get_attributes():
    return ["sla_age", "sla_deadline", "sla_days_remaining"]


class CSVExportView(View):
    def add_findings_data(self):
        return self.findings

    def add_extra_headers(self):
        pass

    def add_extra_values(self):
        pass

    def get(self, request):
        findings, _obj = get_findings(request)
        self.findings = findings
        findings = self.add_findings_data()
        response = HttpResponse(content_type='text/csv')
        response['Content-Disposition'] = 'attachment; filename=findings.csv'
        writer = csv.writer(response)
        allowed_attributes = get_attributes()
        excludes_list = get_excludes()
        allowed_foreign_keys = get_attributes()
        first_row = True

        for finding in findings:
            self.finding = finding
            if first_row:
                fields = []
                self.fields = fields
                for key in dir(finding):
                    try:
                        if key not in excludes_list and (not callable(getattr(finding, key)) or key in allowed_attributes) and not key.startswith('_'):
                            if callable(getattr(finding, key)) and key not in allowed_attributes:
                                continue
                            fields.append(key)
                    except Exception as exc:
                        logger.error('Error in attribute: ' + str(exc))
                        fields.append(key)
<<<<<<< HEAD
                except Exception as exc:
                    logger.error('Error in attribute: ' + str(exc))
                    fields.append(key)
                    continue
            fields.append('test')
            fields.append('found_by')
            fields.append('engagement_id')
            fields.append('engagement')
            fields.append('product_id')
            fields.append('product')
            fields.append('endpoints')
            fields.append('vulnerability_ids')

            writer.writerow(fields)

            first_row = False
        if not first_row:
            fields = []
            for key in dir(finding):
                try:
                    if key not in excludes_list and (not callable(getattr(finding, key)) or key in allowed_attributes) and not key.startswith('_'):
                        if not callable(getattr(finding, key)):
                            value = finding.__dict__.get(key)
                        if (key in allowed_foreign_keys or key in allowed_attributes) and getattr(finding, key):
                            if callable(getattr(finding, key)):
                                func = getattr(finding, key)
                                result = func()
                                value = result
                            else:
                                value = str(getattr(finding, key))
                        if value and isinstance(value, str):
                            value = value.replace('\n', ' NEWLINE ').replace('\r', '')
                        fields.append(value)
                except Exception as exc:
                    logger.error('Error in attribute: ' + str(exc))
                    fields.append("Value not supported")
                    continue
            fields.append(finding.test.title)
            fields.append(finding.test.test_type.name)
            fields.append(finding.test.engagement.id)
            fields.append(finding.test.engagement.name)
            fields.append(finding.test.engagement.product.id)
            fields.append(finding.test.engagement.product.name)

            endpoint_value = ''
            num_endpoints = 0
            for endpoint in finding.endpoints.all():
                num_endpoints += 1
                endpoint_value += f'{str(endpoint)}; '
            if endpoint_value.endswith('; '):
                endpoint_value = endpoint_value[:-2]
            if len(endpoint_value) > EXCEL_CHAR_LIMIT:
                endpoint_value = endpoint_value[:EXCEL_CHAR_LIMIT - 3] + '...'
            fields.append(endpoint_value)

            vulnerability_ids_value = ''
            num_vulnerability_ids = 0
            for vulnerability_id in finding.vulnerability_ids:
                num_vulnerability_ids += 1
                if num_vulnerability_ids > 5:
                    vulnerability_ids_value += '...'
                    break
                vulnerability_ids_value += f'{str(vulnerability_id)}; '
            if finding.cve and vulnerability_ids_value.find(finding.cve) < 0:
                vulnerability_ids_value += finding.cve
            if vulnerability_ids_value.endswith('; '):
                vulnerability_ids_value = vulnerability_ids_value[:-2]
            fields.append(vulnerability_ids_value)

            writer.writerow(fields)

    return response


def excel_export(request):
    findings, obj = get_findings(request)
    workbook = Workbook()
    workbook.iso_dates = True
    worksheet = workbook.active
    worksheet.title = 'Findings'
    font_bold = Font(bold=True)
    allowed_attributes = get_attributes()
    excludes_list = get_excludes()
    allowed_foreign_keys = get_attributes()

    row_num = 1
    for finding in findings:
        if row_num == 1:
            col_num = 1
            for key in dir(finding):
                try:
                    if key not in excludes_list and (not callable(getattr(finding, key)) or key in allowed_attributes) and not key.startswith('_'):
                        if callable(getattr(finding, key)) and key not in allowed_attributes:
                            continue
                        cell = worksheet.cell(row=row_num, column=col_num, value=key)
                        cell.font = font_bold
                        col_num += 1
                except Exception as exc:
                    logger.error('Error in attribute: ' + str(exc))
                    cell = worksheet.cell(row=row_num, column=col_num, value=key)
                    continue
            cell = worksheet.cell(row=row_num, column=col_num, value='found_by')
            cell.font = font_bold
            col_num += 1
            worksheet.cell(row=row_num, column=col_num, value='engagement_id')
            cell = cell.font = font_bold
            col_num += 1
            cell = worksheet.cell(row=row_num, column=col_num, value='engagement')
            cell.font = font_bold
            col_num += 1
            cell = worksheet.cell(row=row_num, column=col_num, value='product_id')
            cell.font = font_bold
            col_num += 1
            cell = worksheet.cell(row=row_num, column=col_num, value='product')
            cell.font = font_bold
            col_num += 1
            cell = worksheet.cell(row=row_num, column=col_num, value='endpoints')
            cell.font = font_bold
            col_num += 1
            cell = worksheet.cell(row=row_num, column=col_num, value='vulnerability_ids')
            cell.font = font_bold

            row_num = 2
        if row_num > 1:
            col_num = 1
            for key in dir(finding):
                try:
                    if key not in excludes_list and (not callable(getattr(finding, key)) or key in allowed_attributes) and not key.startswith('_'):
                        if not callable(getattr(finding, key)):
                            value = finding.__dict__.get(key)
                        if (key in allowed_foreign_keys or key in allowed_attributes) and getattr(finding, key):
                            if callable(getattr(finding, key)):
                                func = getattr(finding, key)
                                result = func()
                                value = result
                            else:
                                value = str(getattr(finding, key))
                        if value and isinstance(value, datetime):
                            value = value.replace(tzinfo=None)
                        worksheet.cell(row=row_num, column=col_num, value=value)
                        col_num += 1
                except Exception as exc:
                    logger.error('Error in attribute: ' + str(exc))
                    worksheet.cell(row=row_num, column=col_num, value="Value not supported")
                    continue
            worksheet.cell(row=row_num, column=col_num, value=finding.test.test_type.name)
            col_num += 1
            worksheet.cell(row=row_num, column=col_num, value=finding.test.engagement.id)
            col_num += 1
            worksheet.cell(row=row_num, column=col_num, value=finding.test.engagement.name)
            col_num += 1
            worksheet.cell(row=row_num, column=col_num, value=finding.test.engagement.product.id)
            col_num += 1
            worksheet.cell(row=row_num, column=col_num, value=finding.test.engagement.product.name)
            col_num += 1

            endpoint_value = ''
            num_endpoints = 0
            for endpoint in finding.endpoints.all():
                num_endpoints += 1
                endpoint_value += f'{str(endpoint)}; \n'
            if endpoint_value.endswith('; \n'):
                endpoint_value = endpoint_value[:-3]
            if len(endpoint_value) > EXCEL_CHAR_LIMIT:
                endpoint_value = endpoint_value[:EXCEL_CHAR_LIMIT - 3] + '...'
            worksheet.cell(row=row_num, column=col_num, value=endpoint_value)
            col_num += 1

            vulnerability_ids_value = ''
            num_vulnerability_ids = 0
            for vulnerability_id in finding.vulnerability_ids:
                num_vulnerability_ids += 1
                if num_vulnerability_ids > 5:
                    vulnerability_ids_value += '...'
                    break
                vulnerability_ids_value += f'{str(vulnerability_id)}; \n'
            if finding.cve and vulnerability_ids_value.find(finding.cve) < 0:
                vulnerability_ids_value += finding.cve
            if vulnerability_ids_value.endswith('; \n'):
                vulnerability_ids_value = vulnerability_ids_value[:-3]
            worksheet.cell(row=row_num, column=col_num, value=vulnerability_ids_value)

        row_num += 1

    with NamedTemporaryFile() as tmp:
        workbook.save(tmp.name)
        tmp.seek(0)
        stream = tmp.read()

    response = HttpResponse(
        content=stream,
        content_type='application/vnd.openxmlformats-officedocument.spreadsheetml.sheet'
    )
    response['Content-Disposition'] = 'attachment; filename=findings.xlsx'
    return response
=======
                        continue
                fields.append('test')
                fields.append('found_by')
                fields.append('engagement_id')
                fields.append('engagement')
                fields.append('product_id')
                fields.append('product')
                fields.append('endpoints')
                fields.append('vulnerability_ids')
                fields.append('tags')
                self.fields = fields
                self.add_extra_headers()

                writer.writerow(fields)

                first_row = False
            if not first_row:
                fields = []
                for key in dir(finding):
                    try:
                        if key not in excludes_list and (not callable(getattr(finding, key)) or key in allowed_attributes) and not key.startswith('_'):
                            if not callable(getattr(finding, key)):
                                value = finding.__dict__.get(key)
                            if (key in allowed_foreign_keys or key in allowed_attributes) and getattr(finding, key):
                                if callable(getattr(finding, key)):
                                    func = getattr(finding, key)
                                    result = func()
                                    value = result
                                else:
                                    value = str(getattr(finding, key))
                            if value and isinstance(value, str):
                                value = value.replace('\n', ' NEWLINE ').replace('\r', '')
                            fields.append(value)
                    except Exception as exc:
                        logger.error('Error in attribute: ' + str(exc))
                        fields.append("Value not supported")
                        continue
                fields.append(finding.test.title)
                fields.append(finding.test.test_type.name)
                fields.append(finding.test.engagement.id)
                fields.append(finding.test.engagement.name)
                fields.append(finding.test.engagement.product.id)
                fields.append(finding.test.engagement.product.name)

                endpoint_value = ''
                num_endpoints = 0
                for endpoint in finding.endpoints.all():
                    num_endpoints += 1
                    if num_endpoints > 5:
                        endpoint_value += '...'
                        break
                    endpoint_value += f'{str(endpoint)}; '
                if endpoint_value.endswith('; '):
                    endpoint_value = endpoint_value[:-2]
                fields.append(endpoint_value)

                vulnerability_ids_value = ''
                num_vulnerability_ids = 0
                for vulnerability_id in finding.vulnerability_ids:
                    num_vulnerability_ids += 1
                    if num_vulnerability_ids > 5:
                        vulnerability_ids_value += '...'
                        break
                    vulnerability_ids_value += f'{str(vulnerability_id)}; '
                if finding.cve and vulnerability_ids_value.find(finding.cve) < 0:
                    vulnerability_ids_value += finding.cve
                if vulnerability_ids_value.endswith('; '):
                    vulnerability_ids_value = vulnerability_ids_value[:-2]
                fields.append(vulnerability_ids_value)
                # Tags
                tags_value = ''
                num_tags = 0
                for tag in finding.tags.all():
                    num_tags += 1
                    if num_tags > 5:
                        tags_value += '...'
                        break
                    tags_value += f'{str(tag)}; '
                if tags_value.endswith('; '):
                    tags_value = tags_value[:-2]
                fields.append(tags_value)

                self.fields = fields
                self.finding = finding
                self.add_extra_values()

                writer.writerow(fields)

        return response


class ExcelExportView(View):

    def add_findings_data(self):
        return self.findings

    def add_extra_headers(self):
        pass

    def add_extra_values(self):
        pass

    def get(self, request):
        findings, _obj = get_findings(request)
        self.findings = findings
        findings = self.add_findings_data()
        workbook = Workbook()
        workbook.iso_dates = True
        worksheet = workbook.active
        worksheet.title = 'Findings'
        self.worksheet = worksheet
        font_bold = Font(bold=True)
        self.font_bold = font_bold
        allowed_attributes = get_attributes()
        excludes_list = get_excludes()
        allowed_foreign_keys = get_attributes()

        row_num = 1
        for finding in findings:
            if row_num == 1:
                col_num = 1
                for key in dir(finding):
                    try:
                        if key not in excludes_list and (not callable(getattr(finding, key)) or key in allowed_attributes) and not key.startswith('_'):
                            if callable(getattr(finding, key)) and key not in allowed_attributes:
                                continue
                            cell = worksheet.cell(row=row_num, column=col_num, value=key)
                            cell.font = font_bold
                            col_num += 1
                    except Exception as exc:
                        logger.error('Error in attribute: ' + str(exc))
                        cell = worksheet.cell(row=row_num, column=col_num, value=key)
                        continue
                cell = worksheet.cell(row=row_num, column=col_num, value='found_by')
                cell.font = font_bold
                col_num += 1
                worksheet.cell(row=row_num, column=col_num, value='engagement_id')
                cell = cell.font = font_bold
                col_num += 1
                cell = worksheet.cell(row=row_num, column=col_num, value='engagement')
                cell.font = font_bold
                col_num += 1
                cell = worksheet.cell(row=row_num, column=col_num, value='product_id')
                cell.font = font_bold
                col_num += 1
                cell = worksheet.cell(row=row_num, column=col_num, value='product')
                cell.font = font_bold
                col_num += 1
                cell = worksheet.cell(row=row_num, column=col_num, value='endpoints')
                cell.font = font_bold
                col_num += 1
                cell = worksheet.cell(row=row_num, column=col_num, value='vulnerability_ids')
                cell.font = font_bold
                col_num += 1
                cell = worksheet.cell(row=row_num, column=col_num, value='tags')
                cell.font = font_bold
                col_num += 1
                self.row_num = row_num
                self.col_num = col_num
                self.add_extra_headers()

                row_num = 2
            if row_num > 1:
                col_num = 1
                for key in dir(finding):
                    try:
                        if key not in excludes_list and (not callable(getattr(finding, key)) or key in allowed_attributes) and not key.startswith('_'):
                            if not callable(getattr(finding, key)):
                                value = finding.__dict__.get(key)
                            if (key in allowed_foreign_keys or key in allowed_attributes) and getattr(finding, key):
                                if callable(getattr(finding, key)):
                                    func = getattr(finding, key)
                                    result = func()
                                    value = result
                                else:
                                    value = str(getattr(finding, key))
                            if value and isinstance(value, datetime):
                                value = value.replace(tzinfo=None)
                            worksheet.cell(row=row_num, column=col_num, value=value)
                            col_num += 1
                    except Exception as exc:
                        logger.error('Error in attribute: ' + str(exc))
                        worksheet.cell(row=row_num, column=col_num, value="Value not supported")
                        continue
                worksheet.cell(row=row_num, column=col_num, value=finding.test.test_type.name)
                col_num += 1
                worksheet.cell(row=row_num, column=col_num, value=finding.test.engagement.id)
                col_num += 1
                worksheet.cell(row=row_num, column=col_num, value=finding.test.engagement.name)
                col_num += 1
                worksheet.cell(row=row_num, column=col_num, value=finding.test.engagement.product.id)
                col_num += 1
                worksheet.cell(row=row_num, column=col_num, value=finding.test.engagement.product.name)
                col_num += 1

                endpoint_value = ''
                num_endpoints = 0
                for endpoint in finding.endpoints.all():
                    num_endpoints += 1
                    if num_endpoints > 5:
                        endpoint_value += '...'
                        break
                    endpoint_value += f'{str(endpoint)}; \n'
                if endpoint_value.endswith('; \n'):
                    endpoint_value = endpoint_value[:-3]
                worksheet.cell(row=row_num, column=col_num, value=endpoint_value)
                col_num += 1

                vulnerability_ids_value = ''
                num_vulnerability_ids = 0
                for vulnerability_id in finding.vulnerability_ids:
                    num_vulnerability_ids += 1
                    if num_vulnerability_ids > 5:
                        vulnerability_ids_value += '...'
                        break
                    vulnerability_ids_value += f'{str(vulnerability_id)}; \n'
                if finding.cve and vulnerability_ids_value.find(finding.cve) < 0:
                    vulnerability_ids_value += finding.cve
                if vulnerability_ids_value.endswith('; \n'):
                    vulnerability_ids_value = vulnerability_ids_value[:-3]
                worksheet.cell(row=row_num, column=col_num, value=vulnerability_ids_value)
                col_num += 1
                # tags
                tags_value = ''
                for tag in finding.tags.all():
                    tags_value += f'{str(tag)}; \n'
                if tags_value.endswith('; \n'):
                    tags_value = tags_value[:-3]
                worksheet.cell(row=row_num, column=col_num, value=tags_value)
                col_num += 1
                self.col_num = col_num
                self.row_num = row_num
                self.finding = finding
                self.add_extra_values()
            row_num += 1

        with NamedTemporaryFile() as tmp:
            workbook.save(tmp.name)
            tmp.seek(0)
            stream = tmp.read()

        response = HttpResponse(
            content=stream,
            content_type='application/vnd.openxmlformats-officedocument.spreadsheetml.sheet'
        )
        response['Content-Disposition'] = 'attachment; filename=findings.xlsx'
        return response
>>>>>>> ab670bd3
<|MERGE_RESOLUTION|>--- conflicted
+++ resolved
@@ -856,203 +856,6 @@
                     except Exception as exc:
                         logger.error('Error in attribute: ' + str(exc))
                         fields.append(key)
-<<<<<<< HEAD
-                except Exception as exc:
-                    logger.error('Error in attribute: ' + str(exc))
-                    fields.append(key)
-                    continue
-            fields.append('test')
-            fields.append('found_by')
-            fields.append('engagement_id')
-            fields.append('engagement')
-            fields.append('product_id')
-            fields.append('product')
-            fields.append('endpoints')
-            fields.append('vulnerability_ids')
-
-            writer.writerow(fields)
-
-            first_row = False
-        if not first_row:
-            fields = []
-            for key in dir(finding):
-                try:
-                    if key not in excludes_list and (not callable(getattr(finding, key)) or key in allowed_attributes) and not key.startswith('_'):
-                        if not callable(getattr(finding, key)):
-                            value = finding.__dict__.get(key)
-                        if (key in allowed_foreign_keys or key in allowed_attributes) and getattr(finding, key):
-                            if callable(getattr(finding, key)):
-                                func = getattr(finding, key)
-                                result = func()
-                                value = result
-                            else:
-                                value = str(getattr(finding, key))
-                        if value and isinstance(value, str):
-                            value = value.replace('\n', ' NEWLINE ').replace('\r', '')
-                        fields.append(value)
-                except Exception as exc:
-                    logger.error('Error in attribute: ' + str(exc))
-                    fields.append("Value not supported")
-                    continue
-            fields.append(finding.test.title)
-            fields.append(finding.test.test_type.name)
-            fields.append(finding.test.engagement.id)
-            fields.append(finding.test.engagement.name)
-            fields.append(finding.test.engagement.product.id)
-            fields.append(finding.test.engagement.product.name)
-
-            endpoint_value = ''
-            num_endpoints = 0
-            for endpoint in finding.endpoints.all():
-                num_endpoints += 1
-                endpoint_value += f'{str(endpoint)}; '
-            if endpoint_value.endswith('; '):
-                endpoint_value = endpoint_value[:-2]
-            if len(endpoint_value) > EXCEL_CHAR_LIMIT:
-                endpoint_value = endpoint_value[:EXCEL_CHAR_LIMIT - 3] + '...'
-            fields.append(endpoint_value)
-
-            vulnerability_ids_value = ''
-            num_vulnerability_ids = 0
-            for vulnerability_id in finding.vulnerability_ids:
-                num_vulnerability_ids += 1
-                if num_vulnerability_ids > 5:
-                    vulnerability_ids_value += '...'
-                    break
-                vulnerability_ids_value += f'{str(vulnerability_id)}; '
-            if finding.cve and vulnerability_ids_value.find(finding.cve) < 0:
-                vulnerability_ids_value += finding.cve
-            if vulnerability_ids_value.endswith('; '):
-                vulnerability_ids_value = vulnerability_ids_value[:-2]
-            fields.append(vulnerability_ids_value)
-
-            writer.writerow(fields)
-
-    return response
-
-
-def excel_export(request):
-    findings, obj = get_findings(request)
-    workbook = Workbook()
-    workbook.iso_dates = True
-    worksheet = workbook.active
-    worksheet.title = 'Findings'
-    font_bold = Font(bold=True)
-    allowed_attributes = get_attributes()
-    excludes_list = get_excludes()
-    allowed_foreign_keys = get_attributes()
-
-    row_num = 1
-    for finding in findings:
-        if row_num == 1:
-            col_num = 1
-            for key in dir(finding):
-                try:
-                    if key not in excludes_list and (not callable(getattr(finding, key)) or key in allowed_attributes) and not key.startswith('_'):
-                        if callable(getattr(finding, key)) and key not in allowed_attributes:
-                            continue
-                        cell = worksheet.cell(row=row_num, column=col_num, value=key)
-                        cell.font = font_bold
-                        col_num += 1
-                except Exception as exc:
-                    logger.error('Error in attribute: ' + str(exc))
-                    cell = worksheet.cell(row=row_num, column=col_num, value=key)
-                    continue
-            cell = worksheet.cell(row=row_num, column=col_num, value='found_by')
-            cell.font = font_bold
-            col_num += 1
-            worksheet.cell(row=row_num, column=col_num, value='engagement_id')
-            cell = cell.font = font_bold
-            col_num += 1
-            cell = worksheet.cell(row=row_num, column=col_num, value='engagement')
-            cell.font = font_bold
-            col_num += 1
-            cell = worksheet.cell(row=row_num, column=col_num, value='product_id')
-            cell.font = font_bold
-            col_num += 1
-            cell = worksheet.cell(row=row_num, column=col_num, value='product')
-            cell.font = font_bold
-            col_num += 1
-            cell = worksheet.cell(row=row_num, column=col_num, value='endpoints')
-            cell.font = font_bold
-            col_num += 1
-            cell = worksheet.cell(row=row_num, column=col_num, value='vulnerability_ids')
-            cell.font = font_bold
-
-            row_num = 2
-        if row_num > 1:
-            col_num = 1
-            for key in dir(finding):
-                try:
-                    if key not in excludes_list and (not callable(getattr(finding, key)) or key in allowed_attributes) and not key.startswith('_'):
-                        if not callable(getattr(finding, key)):
-                            value = finding.__dict__.get(key)
-                        if (key in allowed_foreign_keys or key in allowed_attributes) and getattr(finding, key):
-                            if callable(getattr(finding, key)):
-                                func = getattr(finding, key)
-                                result = func()
-                                value = result
-                            else:
-                                value = str(getattr(finding, key))
-                        if value and isinstance(value, datetime):
-                            value = value.replace(tzinfo=None)
-                        worksheet.cell(row=row_num, column=col_num, value=value)
-                        col_num += 1
-                except Exception as exc:
-                    logger.error('Error in attribute: ' + str(exc))
-                    worksheet.cell(row=row_num, column=col_num, value="Value not supported")
-                    continue
-            worksheet.cell(row=row_num, column=col_num, value=finding.test.test_type.name)
-            col_num += 1
-            worksheet.cell(row=row_num, column=col_num, value=finding.test.engagement.id)
-            col_num += 1
-            worksheet.cell(row=row_num, column=col_num, value=finding.test.engagement.name)
-            col_num += 1
-            worksheet.cell(row=row_num, column=col_num, value=finding.test.engagement.product.id)
-            col_num += 1
-            worksheet.cell(row=row_num, column=col_num, value=finding.test.engagement.product.name)
-            col_num += 1
-
-            endpoint_value = ''
-            num_endpoints = 0
-            for endpoint in finding.endpoints.all():
-                num_endpoints += 1
-                endpoint_value += f'{str(endpoint)}; \n'
-            if endpoint_value.endswith('; \n'):
-                endpoint_value = endpoint_value[:-3]
-            if len(endpoint_value) > EXCEL_CHAR_LIMIT:
-                endpoint_value = endpoint_value[:EXCEL_CHAR_LIMIT - 3] + '...'
-            worksheet.cell(row=row_num, column=col_num, value=endpoint_value)
-            col_num += 1
-
-            vulnerability_ids_value = ''
-            num_vulnerability_ids = 0
-            for vulnerability_id in finding.vulnerability_ids:
-                num_vulnerability_ids += 1
-                if num_vulnerability_ids > 5:
-                    vulnerability_ids_value += '...'
-                    break
-                vulnerability_ids_value += f'{str(vulnerability_id)}; \n'
-            if finding.cve and vulnerability_ids_value.find(finding.cve) < 0:
-                vulnerability_ids_value += finding.cve
-            if vulnerability_ids_value.endswith('; \n'):
-                vulnerability_ids_value = vulnerability_ids_value[:-3]
-            worksheet.cell(row=row_num, column=col_num, value=vulnerability_ids_value)
-
-        row_num += 1
-
-    with NamedTemporaryFile() as tmp:
-        workbook.save(tmp.name)
-        tmp.seek(0)
-        stream = tmp.read()
-
-    response = HttpResponse(
-        content=stream,
-        content_type='application/vnd.openxmlformats-officedocument.spreadsheetml.sheet'
-    )
-    response['Content-Disposition'] = 'attachment; filename=findings.xlsx'
-    return response
-=======
                         continue
                 fields.append('test')
                 fields.append('found_by')
@@ -1101,12 +904,11 @@
                 num_endpoints = 0
                 for endpoint in finding.endpoints.all():
                     num_endpoints += 1
-                    if num_endpoints > 5:
-                        endpoint_value += '...'
-                        break
                     endpoint_value += f'{str(endpoint)}; '
                 if endpoint_value.endswith('; '):
                     endpoint_value = endpoint_value[:-2]
+                if len(endpoint_value) > EXCEL_CHAR_LIMIT:
+                    endpoint_value = endpoint_value[:EXCEL_CHAR_LIMIT - 3] + '...'
                 fields.append(endpoint_value)
 
                 vulnerability_ids_value = ''
@@ -1252,12 +1054,11 @@
                 num_endpoints = 0
                 for endpoint in finding.endpoints.all():
                     num_endpoints += 1
-                    if num_endpoints > 5:
-                        endpoint_value += '...'
-                        break
                     endpoint_value += f'{str(endpoint)}; \n'
                 if endpoint_value.endswith('; \n'):
                     endpoint_value = endpoint_value[:-3]
+                if len(endpoint_value) > EXCEL_CHAR_LIMIT:
+                    endpoint_value = endpoint_value[:EXCEL_CHAR_LIMIT - 3] + '...'
                 worksheet.cell(row=row_num, column=col_num, value=endpoint_value)
                 col_num += 1
 
@@ -1299,5 +1100,4 @@
             content_type='application/vnd.openxmlformats-officedocument.spreadsheetml.sheet'
         )
         response['Content-Disposition'] = 'attachment; filename=findings.xlsx'
-        return response
->>>>>>> ab670bd3
+        return response