from django.http import HttpResponse, Http404
from django.shortcuts import get_object_or_404
from django.utils import timezone
from django.core.exceptions import ValidationError
from rest_framework import viewsets, mixins, status
from rest_framework.response import Response
from django.db import IntegrityError
from rest_framework.permissions import DjangoModelPermissions, IsAuthenticated, IsAdminUser
from rest_framework.decorators import action
from rest_framework.parsers import MultiPartParser
from django_filters.rest_framework import DjangoFilterBackend
from drf_yasg2 import openapi
from drf_yasg2.utils import swagger_auto_schema, no_body
import base64
from dojo.engagement.services import close_engagement, reopen_engagement
from dojo.models import Product, Product_Type, Engagement, Test, Test_Type, Finding, \
    User, ScanSettings, Scan, Stub_Finding, Finding_Template, Notes, \
    JIRA_Issue, Tool_Product_Settings, Tool_Configuration, Tool_Type, \
    Endpoint, JIRA_Project, JIRA_Instance, DojoMeta, Development_Environment, \
    Dojo_User, Note_Type, System_Settings, App_Analysis, Endpoint_Status, \
    Sonarqube_Issue, Sonarqube_Issue_Transition, Sonarqube_Product, Regulation, \
    BurpRawRequestResponse, FileUpload

from dojo.endpoint.views import get_endpoint_ids
from dojo.reports.views import report_url_resolver, prefetch_related_findings_for_report
from dojo.finding.views import set_finding_as_original_internal, reset_finding_duplicate_status_internal, \
    duplicate_cluster
from dojo.filters import ReportFindingFilter, ReportAuthedFindingFilter, \
    ApiFindingFilter, ApiProductFilter, ApiEngagementFilter, ApiEndpointFilter, \
    ApiAppAnalysisFilter, ApiTestFilter, ApiTemplateFindingFilter
from dojo.risk_acceptance import api as ra_api
from dateutil.relativedelta import relativedelta
from django.conf import settings
from datetime import datetime
from dojo.utils import get_period_counts_legacy, get_system_setting
from dojo.api_v2 import serializers, permissions, prefetch, schema
from django.db.models import Count, Q
import dojo.jira_link.helper as jira_helper
import logging
import tagulous

logger = logging.getLogger(__name__)


# Authorization: object-based
class EndPointViewSet(mixins.ListModelMixin,
                      mixins.RetrieveModelMixin,
                      mixins.UpdateModelMixin,
                      mixins.DestroyModelMixin,
                      mixins.CreateModelMixin,
                      viewsets.GenericViewSet):
    serializer_class = serializers.EndpointSerializer
    queryset = Endpoint.objects.all()
    filter_backends = (DjangoFilterBackend,)
    filter_class = ApiEndpointFilter

    def get_queryset(self):
        if not self.request.user.is_staff:
            return Endpoint.objects.filter(
                Q(product__authorized_users__in=[self.request.user]) |
                Q(product__prod_type__authorized_users__in=[self.request.user])
            )
        else:
            return Endpoint.objects.all()

    @swagger_auto_schema(
        request_body=serializers.ReportGenerateOptionSerializer,
        responses={status.HTTP_200_OK: serializers.ReportGenerateSerializer},
    )
    @action(detail=True, methods=['post'], permission_classes=[IsAuthenticated])
    def generate_report(self, request, pk=None):
        endpoint = self.get_object()

        options = {}
        # prepare post data
        report_options = serializers.ReportGenerateOptionSerializer(data=request.data)
        if report_options.is_valid():
            options['include_finding_notes'] = report_options.validated_data['include_finding_notes']
            options['include_finding_images'] = report_options.validated_data['include_finding_images']
            options['include_executive_summary'] = report_options.validated_data['include_executive_summary']
            options['include_table_of_contents'] = report_options.validated_data['include_table_of_contents']
        else:
            return Response(report_options.errors,
                status=status.HTTP_400_BAD_REQUEST)

        data = report_generate(request, endpoint, options)
        report = serializers.ReportGenerateSerializer(data)
        return Response(report.data)


# Authorization: object-based
class EndpointStatusViewSet(mixins.ListModelMixin,
                      mixins.RetrieveModelMixin,
                      mixins.UpdateModelMixin,
                      mixins.DestroyModelMixin,
                      mixins.CreateModelMixin,
                      viewsets.GenericViewSet):
    serializer_class = serializers.EndpointStatusSerializer
    queryset = Endpoint_Status.objects.all()
    filter_backends = (DjangoFilterBackend,)
    filter_fields = ('mitigated', 'false_positive', 'out_of_scope',
                     'risk_accepted', 'mitigated_by', 'finding', 'endpoint')

    def get_queryset(self):
        if not self.request.user.is_staff:
            return Endpoint_Status.objects.filter(
                Q(endpoint__product__authorized_users__in=[self.request.user]) |
                Q(endpoint__product__prod_type__authorized_users__in=[self.request.user])
            )
        else:
            return Endpoint_Status.objects.all()


# Authorization: object-based
class EngagementViewSet(mixins.ListModelMixin,
                        mixins.RetrieveModelMixin,
                        mixins.UpdateModelMixin,
                        mixins.DestroyModelMixin,
                        mixins.CreateModelMixin,
                        ra_api.AcceptedRisksMixin,
                        viewsets.GenericViewSet):
    serializer_class = serializers.EngagementSerializer
    queryset = Engagement.objects.all().prefetch_related(
                                                    'notes',
                                                    'risk_acceptance',
                                                    'files')
    filter_backends = (DjangoFilterBackend,)
    filter_class = ApiEngagementFilter

    @property
    def risk_application_model_class(self):
        return Engagement

    def get_queryset(self):
        if not self.request.user.is_staff:
            return self.queryset.filter(
                Q(product__authorized_users__in=[self.request.user]) |
                Q(product__prod_type__authorized_users__in=[self.request.user])
            )
        else:
            return self.queryset

    @swagger_auto_schema(
        request_body=no_body, responses={status.HTTP_200_OK: ""}
    )
    @action(detail=True, methods=["post"])
    def close(self, request, pk=None):
        eng = self.get_object()
        close_engagement(eng)
        return HttpResponse()

    @swagger_auto_schema(
        request_body=no_body, responses={status.HTTP_200_OK: ""}
    )
    @action(detail=True, methods=["post"])
    def reopen(self, request, pk=None):
        eng = self.get_object()
        reopen_engagement(eng)
        return HttpResponse()

    @swagger_auto_schema(
        request_body=serializers.ReportGenerateOptionSerializer,
        responses={status.HTTP_200_OK: serializers.ReportGenerateSerializer},
    )
    @action(detail=True, methods=['post'], permission_classes=[IsAuthenticated])
    def generate_report(self, request, pk=None):
        engagement = self.get_object()

        options = {}
        # prepare post data
        report_options = serializers.ReportGenerateOptionSerializer(data=request.data)
        if report_options.is_valid():
            options['include_finding_notes'] = report_options.validated_data['include_finding_notes']
            options['include_finding_images'] = report_options.validated_data['include_finding_images']
            options['include_executive_summary'] = report_options.validated_data['include_executive_summary']
            options['include_table_of_contents'] = report_options.validated_data['include_table_of_contents']
        else:
            return Response(report_options.errors,
                status=status.HTTP_400_BAD_REQUEST)

        data = report_generate(request, engagement, options)
        report = serializers.ReportGenerateSerializer(data)
        return Response(report.data)

    @action(detail=True, methods=["get", "post", "patch"])
    def notes(self, request, pk=None):
        engagement = self.get_object()
        if request.method == 'POST':
            new_note = serializers.AddNewNoteOptionSerializer(data=request.data)
            if new_note.is_valid():
                entry = new_note.validated_data['entry']
                private = new_note.validated_data['private']
                note_type = new_note.validated_data['note_type']
            else:
                return Response(new_note.errors,
                    status=status.HTTP_400_BAD_REQUEST)

            author = request.user
            note = Notes(entry=entry, author=author, private=private, note_type=note_type)
            note.save()
            engagement.notes.add(note)

            serialized_note = serializers.NoteSerializer({
                "author": author, "entry": entry,
                "private": private
            })
            result = serializers.EngagementToNotesSerializer({
                "engagement_id": engagement, "notes": [serialized_note.data]
            })
            return Response(serialized_note.data,
                status=status.HTTP_200_OK)
        notes = engagement.notes.all()

        serialized_notes = []
        if notes:
            serialized_notes = serializers.EngagementToNotesSerializer({
                    "engagement_id": engagement, "notes": notes
            })
            return Response(serialized_notes.data,
                    status=status.HTTP_200_OK)

        return Response(serialized_notes,
                status=status.HTTP_200_OK)

    @swagger_auto_schema(
        method='get',
        responses={status.HTTP_200_OK: serializers.EngagementToFilesSerializer}
    )
    @swagger_auto_schema(
        methods=['post', 'patch'],
        request_body=serializers.AddNewFileOptionSerializer,
        responses={status.HTTP_200_OK: serializers.FileSerializer}
    )
    @action(detail=True, methods=["get", "post", "patch"])
    def files(self, request, pk=None):
        engagement = self.get_object()
        if request.method == 'POST':
            new_file = serializers.FileSerializer(data=request.data)
            if new_file.is_valid():
                title = new_file.validated_data['title']
                file = new_file.validated_data['file']
            else:
                return Response(new_file.errors,
                    status=status.HTTP_400_BAD_REQUEST)

            file = FileUpload(title=title, file=file)
            file.save()
            engagement.files.add(file)

            serialized_file = serializers.FileSerializer({
                "title": title, "file": file,
            })
            result = serializers.EngagementToFilesSerializer({
                "engagement_id": engagement, "files": [serialized_file.data]
            })
            return Response(serialized_file.data,
                status=status.HTTP_200_OK)
        files = engagement.files.all()

        serialized_files = []
        if files:
            serialized_files = serializers.EngagementToFilesSerializer({
                    "engagement_id": engagement, "files": files
            })
            return Response(serialized_files.data,
                    status=status.HTTP_200_OK)

        return Response(serialized_files,
                status=status.HTTP_200_OK)


# These are technologies in the UI and the API!
# Authorization: object-based
class AppAnalysisViewSet(mixins.ListModelMixin,
                        mixins.RetrieveModelMixin,
                        mixins.UpdateModelMixin,
                        mixins.DestroyModelMixin,
                        mixins.CreateModelMixin,
                        viewsets.GenericViewSet):
    serializer_class = serializers.AppAnalysisSerializer
    queryset = App_Analysis.objects.all()
    filter_backends = (DjangoFilterBackend,)
    filter_class = ApiAppAnalysisFilter

    def get_queryset(self):
        if not self.request.user.is_staff:
            return self.queryset.filter(
                Q(product__authorized_users__in=[self.request.user]) |
                Q(product__prod_type__authorized_users__in=[self.request.user])
            )
        else:
            return self.queryset


# Authorization: staff
class FindingTemplatesViewSet(mixins.ListModelMixin,
                              mixins.RetrieveModelMixin,
                              mixins.UpdateModelMixin,
                              mixins.CreateModelMixin,
                              viewsets.GenericViewSet):
    serializer_class = serializers.FindingTemplateSerializer
    queryset = Finding_Template.objects.all()
    filter_backends = (DjangoFilterBackend,)
    filter_class = ApiTemplateFindingFilter
    permission_classes = (IsAdminUser, DjangoModelPermissions)


def _finding_related_fields_decorator():
    return swagger_auto_schema(
        responses={status.HTTP_200_OK: serializers.FindingSerializer},
        manual_parameters=[
            openapi.Parameter(
                name="related_fields",
                in_=openapi.IN_QUERY,
                description="Expand finding external relations (engagement, environment, product, product_type, test, test_type)",
                type=openapi.TYPE_BOOLEAN)
        ])


# Authorization: object-based
class FindingViewSet(prefetch.PrefetchListMixin,
                     prefetch.PrefetchRetrieveMixin,
                     mixins.UpdateModelMixin,
                     mixins.DestroyModelMixin,
                     mixins.CreateModelMixin,
                     ra_api.AcceptedFindingsMixin,
                     viewsets.GenericViewSet):
    serializer_class = serializers.FindingSerializer
    queryset = Finding.objects.all().prefetch_related('endpoints',
                                                    'reviewers',
                                                    'images',
                                                    'found_by',
                                                    'notes',
                                                    'risk_acceptance_set',
                                                    'test',
                                                    'test__test_type',
                                                    'test__engagement',
                                                    'test__environment',
                                                    'test__engagement__product',
                                                    'test__engagement__product__prod_type')
    filter_backends = (DjangoFilterBackend,)
    filterset_class = ApiFindingFilter

    _related_field_parameters = [openapi.Parameter(
                name="related_fields",
                in_=openapi.IN_QUERY,
                description="Expand finding external relations (engagement, environment, product, product_type, test, test_type)",
                type=openapi.TYPE_BOOLEAN)]
    swagger_schema = prefetch.get_prefetch_schema(["findings_list", "findings_read"], serializers.FindingSerializer). \
        composeWith(schema.ExtraParameters("findings_list", _related_field_parameters)). \
        composeWith(schema.ExtraParameters("findings_read", _related_field_parameters)). \
        to_schema()

    # Overriding mixins.UpdateModeMixin perform_update() method to grab push_to_jira
    # data and add that as a parameter to .save()
    def perform_update(self, serializer):
        # IF JIRA is enabled and this product has a JIRA configuration
        push_to_jira = serializer.validated_data.get('push_to_jira')
        jira_project = jira_helper.get_jira_project(serializer.instance)
        if get_system_setting('enable_jira') and jira_project:
            push_to_jira = push_to_jira or jira_project.push_all_issues

        serializer.save(push_to_jira=push_to_jira)

    def get_queryset(self):
        if not self.request.user.is_staff:
            return self.queryset.filter(
                Q(test__engagement__product__authorized_users__in=[self.request.user]) |
                Q(test__engagement__product__prod_type__authorized_users__in=[self.request.user])
            )
        else:
            return self.queryset

    def get_serializer_class(self):
        if self.request.method == 'POST':
            return serializers.FindingCreateSerializer
        else:
            return serializers.FindingSerializer

    @swagger_auto_schema(
        method='get',
        responses={status.HTTP_200_OK: serializers.TagSerializer}
    )
    @swagger_auto_schema(
        method='post',
        request_body=serializers.TagSerializer,
        responses={status.HTTP_200_OK: serializers.TagSerializer}
    )
    @action(detail=True, methods=['get', 'post'])
    def tags(self, request, pk=None):
        finding = self.get_object()

        if request.method == 'POST':
            new_tags = serializers.TagSerializer(data=request.data)
            if new_tags.is_valid():
                all_tags = finding.tags
                all_tags = serializers.TagSerializer({"tags": all_tags}).data['tags']

                for tag in tagulous.utils.parse_tags(new_tags.validated_data['tags']):
                    if tag not in all_tags:
                        all_tags.append(tag)
                new_tags = tagulous.utils.render_tags(all_tags)
                finding.tags = new_tags
                finding.save()
            else:
                return Response(new_tags.errors,
                    status=status.HTTP_400_BAD_REQUEST)
        tags = finding.tags
        serialized_tags = serializers.TagSerializer({"tags": tags})
        return Response(serialized_tags.data)

    @swagger_auto_schema(
        method='get',
        responses={status.HTTP_200_OK: serializers.BurpRawRequestResponseSerializer}
    )
    @swagger_auto_schema(
        method='post',
        request_body=serializers.BurpRawRequestResponseSerializer,
        responses={status.HTTP_200_OK: serializers.BurpRawRequestResponseSerializer}
    )
    @action(detail=True, methods=['get', 'post'])
    def request_response(self, request, pk=None):
        finding = self.get_object()

        if request.method == 'POST':
            burps = serializers.BurpRawRequestResponseSerializer(data=request.data, many=isinstance(request.data, list))
            if burps.is_valid():
                for pair in burps.validated_data['req_resp']:
                    burp_rr = BurpRawRequestResponse(
                                    finding=finding,
                                    burpRequestBase64=base64.b64encode(pair["request"].encode("utf-8")),
                                    burpResponseBase64=base64.b64encode(pair["response"].encode("utf-8")),
                                )
                    burp_rr.clean()
                    burp_rr.save()
            else:
                return Response(burps.errors,
                    status=status.HTTP_400_BAD_REQUEST)

        burp_req_resp = BurpRawRequestResponse.objects.filter(finding=finding)
        burp_list = []
        for burp in burp_req_resp:
            request = burp.get_request()
            response = burp.get_response()
            burp_list.append({'request': request, 'response': response})
        serialized_burps = serializers.BurpRawRequestResponseSerializer({'req_resp': burp_list})
        return Response(serialized_burps.data)

    @swagger_auto_schema(
        method='get',
        responses={status.HTTP_200_OK: serializers.FindingToNotesSerializer}
    )
    @swagger_auto_schema(
        methods=['post', 'patch'],
        request_body=serializers.AddNewNoteOptionSerializer,
        responses={status.HTTP_200_OK: serializers.NoteSerializer}
    )
    @action(detail=True, methods=["get", "post", "patch"])
    def notes(self, request, pk=None):
        finding = self.get_object()
        if request.method == 'POST':
            new_note = serializers.AddNewNoteOptionSerializer(data=request.data)
            if new_note.is_valid():
                entry = new_note.validated_data['entry']
                private = new_note.validated_data['private'] if 'private' in new_note.validated_data else False
                note_type = new_note.validated_data['note_type'] if 'note_type' in new_note.validated_data else None
            else:
                return Response(new_note.errors,
                    status=status.HTTP_400_BAD_REQUEST)

            author = request.user
            note = Notes(entry=entry, author=author, private=private, note_type=note_type)
            note.save()
            finding.notes.add(note)

            if finding.has_jira_issue:
                jira_helper.add_comment(finding, note)

            serialized_note = serializers.NoteSerializer({
                "author": author, "entry": entry,
                "private": private
            })
            result = serializers.FindingToNotesSerializer({
                "finding_id": finding, "notes": [serialized_note.data]
            })
            return Response(serialized_note.data,
                status=status.HTTP_200_OK)
        notes = finding.notes.all()

        serialized_notes = []
        if notes:
            serialized_notes = serializers.FindingToNotesSerializer({
                    "finding_id": finding, "notes": notes
            })
            return Response(serialized_notes.data,
                    status=status.HTTP_200_OK)

        return Response(serialized_notes,
                status=status.HTTP_200_OK)

    @swagger_auto_schema(
        method='get',
        responses={status.HTTP_200_OK: serializers.FindingToFilesSerializer}
    )
    @swagger_auto_schema(
        methods=['post', 'patch'],
        request_body=serializers.AddNewFileOptionSerializer,
        responses={status.HTTP_200_OK: serializers.FindingToFilesSerializer}
    )
    @action(detail=True, methods=["get", "post", "patch"])
    def files(self, request, pk=None):
        finding = self.get_object()
        if request.method == 'POST':
            new_file = serializers.FileSerializer(data=request.data)
            if new_file.is_valid():
                title = new_file.validated_data['title']
                file = new_file.validated_data['file']
            else:
                return Response(new_file.errors,
                    status=status.HTTP_400_BAD_REQUEST)

            file = FileUpload(title=title, file=file)
            file.save()
            finding.files.add(file)

            serialized_file = serializers.FileSerializer({
                "title": title, "file": file,
            })
            result = serializers.FindingToFilesSerializer({
                "finding_id": finding, "files": [serialized_file.data]
            })
            return Response(serialized_file.data,
                status=status.HTTP_200_OK)
        files = finding.files.all()

        serialized_files = []
        if files:
            serialized_files = serializers.FindingToFilesSerializer({
                    "finding_id": finding, "files": files
            })
            return Response(serialized_files.data,
                    status=status.HTTP_200_OK)

        return Response(serialized_files,
                status=status.HTTP_200_OK)

    @swagger_auto_schema(
        request_body=serializers.FindingNoteSerializer,
        responses={status.HTTP_200_OK: ""}
    )
    @action(detail=True, methods=["patch"])
    def remove_note(self, request, pk=None):
        """Remove Note From Finding Note"""
        finding = self.get_object()
        notes = finding.notes.all()
        if request.data['note_id']:
            note = get_object_or_404(Notes.objects, id=request.data['note_id'])
            if note not in notes:
                return Response({"error": "Selected Note is not assigned to this Finding"},
                status=status.HTTP_400_BAD_REQUEST)
        else:
            return Response({"error": "('note_id') parameter missing"},
                status=status.HTTP_400_BAD_REQUEST)
        if note.author.username == request.user.username or request.user.is_staff:
            finding.notes.remove(note)
            note.delete()
        else:
            return Response({"error": "Delete Failed, You are not the Note's author"},
                status=status.HTTP_400_BAD_REQUEST)

        return Response({"Success": "Selected Note has been Removed successfully"},
            status=status.HTTP_200_OK)

    @swagger_auto_schema(
        responses={status.HTTP_200_OK: ""},
        methods=['put', 'patch'],
        request_body=serializers.TagSerializer
    )
    @action(detail=True, methods=["put", "patch"])
    def remove_tags(self, request, pk=None):
        """ Remove Tag(s) from finding list of tags """
        finding = self.get_object()
        delete_tags = serializers.TagSerializer(data=request.data)
        if delete_tags.is_valid():
            all_tags = finding.tags
            all_tags = serializers.TagSerializer({"tags": all_tags}).data['tags']

            # serializer turns it into a string, but we need a list
            del_tags = tagulous.utils.parse_tags(delete_tags.validated_data['tags'])
            if len(del_tags) < 1:
                return Response({"error": "Empty Tag List Not Allowed"},
                        status=status.HTTP_400_BAD_REQUEST)
            for tag in del_tags:
                if tag not in all_tags:
                    return Response({"error": "'{}' is not a valid tag in list".format(tag)},
                        status=status.HTTP_400_BAD_REQUEST)
                all_tags.remove(tag)
            new_tags = tagulous.utils.render_tags(all_tags)
            finding.tags = new_tags
            finding.save()
            return Response({"success": "Tag(s) Removed"},
                status=status.HTTP_200_OK)
        else:
            return Response(delete_tags.errors,
                status=status.HTTP_400_BAD_REQUEST)

    @swagger_auto_schema(
        responses={status.HTTP_200_OK: serializers.FindingSerializer(many=True)}
    )
    @action(detail=True, methods=['get'], url_path=r'duplicate')
    def get_duplicate_status(self, request, pk):
        finding = self.get_object()
        result = duplicate_cluster(request, finding)
        serializer = serializers.FindingSerializer(instance=result, many=True,
                                                   context={"request": request})
        return Response(serializer.data, status=status.HTTP_200_OK)

    @swagger_auto_schema(
        responses={status.HTTP_200_OK: ""},
        request_body=no_body
    )
    @action(detail=True, methods=['post'], url_path=r'duplicate/reset')
    def reset_finding_duplicate_status(self, request, pk):
        checked_duplicate_id = reset_finding_duplicate_status_internal(request.user, pk)
        if checked_duplicate_id is None:
            return Response(status=status.HTTP_400_BAD_REQUEST)
        return Response(status=status.HTTP_200_OK)

    @swagger_auto_schema(
        responses={status.HTTP_200_OK: ""},
        request_body=no_body
    )
    @action(detail=True, methods=['post'], url_path=r'original/(?P<new_fid>\d+)')
    def set_finding_as_original(self, request, pk, new_fid):
        success = set_finding_as_original_internal(request.user, pk, new_fid)
        if not success:
            return Response(status=status.HTTP_400_BAD_REQUEST)
        return Response(status=status.HTTP_200_OK)

    @swagger_auto_schema(
        request_body=serializers.ReportGenerateOptionSerializer,
        responses={status.HTTP_200_OK: serializers.ReportGenerateSerializer},
    )
    @action(detail=False, methods=['post'], permission_classes=[IsAuthenticated])
    def generate_report(self, request):
        findings = self.get_queryset()
        options = {}
        # prepare post data
        report_options = serializers.ReportGenerateOptionSerializer(data=request.data)
        if report_options.is_valid():
            options['include_finding_notes'] = report_options.validated_data['include_finding_notes']
            options['include_finding_images'] = report_options.validated_data['include_finding_images']
            options['include_executive_summary'] = report_options.validated_data['include_executive_summary']
            options['include_table_of_contents'] = report_options.validated_data['include_table_of_contents']
        else:
            return Response(report_options.errors,
                status=status.HTTP_400_BAD_REQUEST)

        data = report_generate(request, findings, options)
        report = serializers.ReportGenerateSerializer(data)
        return Response(report.data)

    def _get_metadata(self, request, finding):
        metadata = DojoMeta.objects.filter(finding=finding)
        serializer = serializers.FindingMetaSerializer(instance=metadata, many=True)
        return Response(serializer.data, status=status.HTTP_200_OK)

    def _edit_metadata(self, request, finding):
        metadata_name = request.query_params.get("name", None)
        if metadata_name is None:
            return Response("Metadata name is required", status=status.HTTP_400_BAD_REQUEST)

        try:
            DojoMeta.objects.update_or_create(
                name=metadata_name, finding=finding,
                defaults={
                    "name": request.data.get("name"),
                    "value": request.data.get("value")
                }
            )

            return Response(data=request.data, status=status.HTTP_200_OK)
        except IntegrityError:
            return Response("Update failed because the new name already exists",
                status=status.HTTP_400_BAD_REQUEST)

    def _add_metadata(self, request, finding):
        metadata_data = serializers.FindingMetaSerializer(data=request.data)

        if metadata_data.is_valid():
            name = metadata_data.validated_data["name"]
            value = metadata_data.validated_data["value"]

            metadata = DojoMeta(finding=finding, name=name, value=value)
            try:
                metadata.validate_unique()
                metadata.save()
            except ValidationError:
                return Response("Create failed probably because the name of the metadata already exists", status=status.HTTP_400_BAD_REQUEST)

            return Response(data=metadata_data.data, status=status.HTTP_200_OK)
        else:
            return Response(metadata_data.errors,
                status=status.HTTP_400_BAD_REQUEST)

    def _remove_metadata(self, request, finding):
        name = request.query_params.get("name", None)
        if name is None:
            return Response("A metadata name must be provided", status=status.HTTP_400_BAD_REQUEST)

        metadata = get_object_or_404(DojoMeta.objects, finding=finding, name=name)
        metadata.delete()

        return Response("Metadata deleted", status=status.HTTP_200_OK)

    @swagger_auto_schema(
        responses={
            status.HTTP_200_OK: serializers.FindingMetaSerializer(many=True),
            status.HTTP_404_NOT_FOUND: "Returned if finding does not exist"
        },
        methods=['get']
    )
    @swagger_auto_schema(
        responses={
            status.HTTP_200_OK: "Returned if the metadata was correctly deleted",
            status.HTTP_404_NOT_FOUND: "Returned if finding does not exist",
            status.HTTP_400_BAD_REQUEST: "Returned if there was a problem with the metadata information"
        },
        methods=['delete'],
        manual_parameters=[openapi.Parameter(
            name="name", in_=openapi.IN_QUERY, required=True, type=openapi.TYPE_STRING,
            description="name of the metadata to retrieve. If name is empty, return all the \
                            metadata associated with the finding")]
    )
    @swagger_auto_schema(
        responses={
            status.HTTP_200_OK: serializers.FindingMetaSerializer,
            status.HTTP_404_NOT_FOUND: "Returned if finding does not exist",
            status.HTTP_400_BAD_REQUEST: "Returned if there was a problem with the metadata information"
        },
        methods=['put'],
        manual_parameters=[openapi.Parameter(
            name="name", in_=openapi.IN_QUERY, required=True, type=openapi.TYPE_STRING,
            description="name of the metadata to edit")],
        request_body=serializers.FindingMetaSerializer
    )
    @swagger_auto_schema(
        responses={
            status.HTTP_200_OK: serializers.FindingMetaSerializer,
            status.HTTP_404_NOT_FOUND: "Returned if finding does not exist",
            status.HTTP_400_BAD_REQUEST: "Returned if there was a problem with the metadata information"
        },
        methods=['post'],
        request_body=serializers.FindingMetaSerializer
    )
    @action(detail=True, methods=["post", "put", "delete", "get"])
    def metadata(self, request, pk=None):
        finding = self.get_object()

        if request.method == "GET":
            return self._get_metadata(request, finding)
        elif request.method == "POST":
            return self._add_metadata(request, finding)
        elif request.method == "PUT":
            return self._edit_metadata(request, finding)
        elif request.method == "PATCH":
            return self._edit_metadata(request, finding)
        elif request.method == "DELETE":
            return self._remove_metadata(request, finding)

        return Response({"error", "unsupported method"}, status=status.HTTP_400_BAD_REQUEST)


# Authorization: superuser
class JiraInstanceViewSet(mixins.ListModelMixin,
                                mixins.RetrieveModelMixin,
                                mixins.DestroyModelMixin,
                                mixins.UpdateModelMixin,
                                mixins.CreateModelMixin,
                                viewsets.GenericViewSet):
    serializer_class = serializers.JIRAInstanceSerializer
    queryset = JIRA_Instance.objects.all()
    filter_backends = (DjangoFilterBackend,)
    filter_fields = ('id', 'url')
    permission_classes = (permissions.IsSuperUser, DjangoModelPermissions)


# Authorization: staff
class JiraIssuesViewSet(mixins.ListModelMixin,
                        mixins.RetrieveModelMixin,
                        mixins.DestroyModelMixin,
                        mixins.CreateModelMixin,
                        mixins.UpdateModelMixin,
                        viewsets.GenericViewSet):
    serializer_class = serializers.JIRAIssueSerializer
    queryset = JIRA_Issue.objects.all()
    filter_backends = (DjangoFilterBackend,)
    filter_fields = ('id', 'jira_id', 'jira_key', 'finding_id')
    permission_classes = (IsAdminUser, DjangoModelPermissions)


# Authorization: staff
class JiraProjectViewSet(mixins.ListModelMixin,
                  mixins.RetrieveModelMixin,
                  mixins.DestroyModelMixin,
                  mixins.UpdateModelMixin,
                  mixins.CreateModelMixin,
                  viewsets.GenericViewSet):
    serializer_class = serializers.JIRAProjectSerializer
    queryset = JIRA_Project.objects.all()
    filter_backends = (DjangoFilterBackend,)
    filter_fields = ('id', 'jira_instance', 'product', 'component', 'project_key',
                     'push_all_issues', 'enable_engagement_epic_mapping',
                     'push_notes')
    permission_classes = (IsAdminUser, DjangoModelPermissions)


# Authorization: superuser
class SonarqubeIssueViewSet(mixins.ListModelMixin,
                                mixins.RetrieveModelMixin,
                                mixins.DestroyModelMixin,
                                mixins.UpdateModelMixin,
                                mixins.CreateModelMixin,
                                viewsets.GenericViewSet):
    serializer_class = serializers.SonarqubeIssueSerializer
    queryset = Sonarqube_Issue.objects.all()
    filter_backends = (DjangoFilterBackend,)
    filter_fields = ('id', 'key', 'status', 'type')
    permission_classes = (permissions.IsSuperUser, DjangoModelPermissions)


# Authorization: superuser
class SonarqubeIssueTransitionViewSet(mixins.ListModelMixin,
                        mixins.RetrieveModelMixin,
                        mixins.DestroyModelMixin,
                        mixins.CreateModelMixin,
                        mixins.UpdateModelMixin,
                        viewsets.GenericViewSet):
    serializer_class = serializers.SonarqubeIssueTransitionSerializer
    queryset = Sonarqube_Issue_Transition.objects.all()
    filter_backends = (DjangoFilterBackend,)
    filter_fields = ('id', 'sonarqube_issue', 'finding_status',
                     'sonarqube_status', 'transitions')
    permission_classes = (permissions.IsSuperUser, DjangoModelPermissions)


# Authorization: staff
class SonarqubeProductViewSet(mixins.ListModelMixin,
                  mixins.RetrieveModelMixin,
                  mixins.DestroyModelMixin,
                  mixins.UpdateModelMixin,
                  mixins.CreateModelMixin,
                  viewsets.GenericViewSet):
    serializer_class = serializers.SonarqubeProductSerializer
    queryset = Sonarqube_Product.objects.all()
    filter_backends = (DjangoFilterBackend,)
    filter_fields = ('id', 'product', 'sonarqube_project_key',
                     'sonarqube_tool_config')
    permission_classes = (IsAdminUser, DjangoModelPermissions)


# Authorization: object-based
class DojoMetaViewSet(mixins.ListModelMixin,
                     mixins.RetrieveModelMixin,
                     mixins.DestroyModelMixin,
                     mixins.CreateModelMixin,
                     mixins.UpdateModelMixin,
                     viewsets.GenericViewSet):
    serializer_class = serializers.MetaSerializer
    queryset = DojoMeta.objects.all()
    filter_backends = (DjangoFilterBackend,)
    filter_fields = ('id', 'product', 'endpoint', 'name', 'finding')

    def get_queryset(self):
        if not self.request.user.is_staff:
            return self.queryset.filter(
                Q(product__authorized_users__in=[self.request.user]) |
                Q(product__prod_type__authorized_users__in=[self.request.user]) |
                Q(endpoint__product__authorized_users__in=[self.request.user]) |
                Q(endpoint__product__prod_type__authorized_users__in=[self.request.user]) |
                Q(finding__test__engagement__product__authorized_users__in=[self.request.user]) |
                Q(finding__test__engagement__product__prod_type__authorized_users__in=[self.request.user])
            )
        else:
            return self.queryset


# Authorization: object-based
class ProductViewSet(prefetch.PrefetchListMixin,
                     prefetch.PrefetchRetrieveMixin,
                     mixins.CreateModelMixin,
                     mixins.DestroyModelMixin,
                     mixins.UpdateModelMixin,
                     viewsets.GenericViewSet):
    serializer_class = serializers.ProductSerializer
    # TODO: prefetch
    queryset = Product.objects.all()
    queryset = queryset.annotate(active_finding_count=Count('engagement__test__finding__id', filter=Q(engagement__test__finding__active=True)))
    filter_backends = (DjangoFilterBackend,)

    filterset_class = ApiProductFilter
    swagger_schema = prefetch.get_prefetch_schema(["products_list", "products_read"], serializers.ProductSerializer). \
        to_schema()

    def get_queryset(self):
        if not self.request.user.is_staff:
            return self.queryset.filter(
                Q(authorized_users__in=[self.request.user]) |
                Q(prod_type__authorized_users__in=[self.request.user])
            )
        else:
            return self.queryset

    @swagger_auto_schema(
        request_body=serializers.ReportGenerateOptionSerializer,
        responses={status.HTTP_200_OK: serializers.ReportGenerateSerializer},
    )
    @action(detail=True, methods=['post'], permission_classes=[IsAuthenticated])
    def generate_report(self, request, pk=None):
        product = self.get_object()

        options = {}
        # prepare post data
        report_options = serializers.ReportGenerateOptionSerializer(data=request.data)
        if report_options.is_valid():
            options['include_finding_notes'] = report_options.validated_data['include_finding_notes']
            options['include_finding_images'] = report_options.validated_data['include_finding_images']
            options['include_executive_summary'] = report_options.validated_data['include_executive_summary']
            options['include_table_of_contents'] = report_options.validated_data['include_table_of_contents']
        else:
            return Response(report_options.errors,
                status=status.HTTP_400_BAD_REQUEST)

        data = report_generate(request, product, options)
        report = serializers.ReportGenerateSerializer(data)
        return Response(report.data)


# Authorization: object-based
class ProductTypeViewSet(mixins.ListModelMixin,
                         mixins.RetrieveModelMixin,
                         mixins.CreateModelMixin,
                         mixins.UpdateModelMixin,
                         viewsets.GenericViewSet):
    serializer_class = serializers.ProductTypeSerializer
    queryset = Product_Type.objects.all()
    filter_backends = (DjangoFilterBackend,)
    filter_fields = ('id', 'name', 'critical_product', 'key_product', 'created', 'updated')

    def get_queryset(self):
        if not self.request.user.is_staff:
            return self.queryset.filter(authorized_users__in=[self.request.user])
        else:
            return self.queryset

    @swagger_auto_schema(
        request_body=serializers.ReportGenerateOptionSerializer,
        responses={status.HTTP_200_OK: serializers.ReportGenerateSerializer},
    )
    @action(detail=True, methods=['post'], permission_classes=[IsAuthenticated])
    def generate_report(self, request, pk=None):
        product_type = self.get_object()

        options = {}
        # prepare post data
        report_options = serializers.ReportGenerateOptionSerializer(data=request.data)
        if report_options.is_valid():
            options['include_finding_notes'] = report_options.validated_data['include_finding_notes']
            options['include_finding_images'] = report_options.validated_data['include_finding_images']
            options['include_executive_summary'] = report_options.validated_data['include_executive_summary']
            options['include_table_of_contents'] = report_options.validated_data['include_table_of_contents']
        else:
            return Response(report_options.errors,
                status=status.HTTP_400_BAD_REQUEST)

        data = report_generate(request, product_type, options)
        report = serializers.ReportGenerateSerializer(data)
        return Response(report.data)


# Authorization: object-based
class ScanSettingsViewSet(mixins.ListModelMixin,
                          mixins.RetrieveModelMixin,
                          mixins.DestroyModelMixin,
                          mixins.UpdateModelMixin,
                          mixins.CreateModelMixin,
                          viewsets.GenericViewSet):
    serializer_class = serializers.ScanSettingsSerializer
    queryset = ScanSettings.objects.all()
    filter_backends = (DjangoFilterBackend,)
    filter_fields = ('id', 'date', 'user', 'frequency', 'product', 'addresses')

    def get_serializer_class(self):
        if self.request.method == 'POST':
            return serializers.ScanSettingsCreateSerializer
        else:
            return serializers.ScanSettingsSerializer

    def get_queryset(self):
        if not self.request.user.is_staff:
            return ScanSettings.objects.filter(
                Q(product__authorized_users__in=[self.request.user]) |
                Q(product__prod_type__authorized_users__in=[self.request.user])
            )
        else:
            return ScanSettings.objects.all()


# Authorization: object-based
class ScansViewSet(mixins.ListModelMixin,
                   mixins.RetrieveModelMixin,
                   viewsets.GenericViewSet):
    # TODO: ipscans
    serializer_class = serializers.ScanSerializer
    queryset = Scan.objects.all()
    filter_backends = (DjangoFilterBackend,)
    filter_fields = ('id', 'date', 'scan_settings')

    def get_queryset(self):
        if not self.request.user.is_staff:
            return Scan.objects.filter(
                Q(scan_settings__product__authorized_users__in=[self.request.user]) |
                Q(scan_settings__product__prod_type__authorized_users__in=[self.request.user])
            )
        else:
            return Scan.objects.all()


# Authorization: object-based
class StubFindingsViewSet(mixins.ListModelMixin,
                          mixins.RetrieveModelMixin,
                          mixins.CreateModelMixin,
                          mixins.UpdateModelMixin,
                          viewsets.GenericViewSet):
    serializer_class = serializers.StubFindingSerializer
    queryset = Stub_Finding.objects.all()
    filter_backends = (DjangoFilterBackend,)
    filter_fields = ('id', 'title', 'date', 'severity', 'description')

    def get_queryset(self):
        if not self.request.user.is_staff:
            return Finding.objects.filter(
                Q(test__engagement__product__authorized_users__in=[self.request.user]) |
                Q(test__engagement__product__prod_type__authorized_users__in=[self.request.user])
            )
        else:
            return Finding.objects.all()

    def get_serializer_class(self):
        if self.request.method == 'POST':
            return serializers.StubFindingCreateSerializer
        else:
            return serializers.StubFindingSerializer


# Authorization: authenticated users
class DevelopmentEnvironmentViewSet(mixins.ListModelMixin,
                                    mixins.RetrieveModelMixin,
                                    mixins.CreateModelMixin,
                                    mixins.DestroyModelMixin,
                                    mixins.UpdateModelMixin,
                                    viewsets.GenericViewSet):
    serializer_class = serializers.DevelopmentEnvironmentSerializer
    queryset = Development_Environment.objects.all()
    filter_backends = (DjangoFilterBackend,)
    permission_classes = (IsAuthenticated, DjangoModelPermissions)


# Authorization: object-based
class TestsViewSet(mixins.ListModelMixin,
                   mixins.RetrieveModelMixin,
                   mixins.UpdateModelMixin,
                   mixins.DestroyModelMixin,
                   mixins.CreateModelMixin,
                   ra_api.AcceptedRisksMixin,
                   viewsets.GenericViewSet):
    serializer_class = serializers.TestSerializer
    queryset = Test.objects.all().prefetch_related(
                                                'notes',
                                                'files')
    filter_backends = (DjangoFilterBackend,)
    filter_class = ApiTestFilter

    @property
    def risk_application_model_class(self):
        return Test

    def get_queryset(self):
        if not self.request.user.is_staff:
<<<<<<< HEAD
            return self.queryset.filter(
                Q(engagement__product__authorized_users__in=[self.request.user]) |
                Q(engagement__product__prod_type__authorized_users__in=[self.request.user])
=======
            return Test.objects.filter(
                Q(engagement__product__authorized_users__in=[self.request.user]) |
                Q(engagement__product__prod_type_authorized_users__in=[self.request.user])
>>>>>>> 566ae459
            )
        else:
            return self.queryset

    def get_serializer_class(self):
        if self.request.method == 'POST':
            if self.action == 'accept_risks':
                return ra_api.AcceptedRiskSerializer
            return serializers.TestCreateSerializer
        else:
            return serializers.TestSerializer

    @swagger_auto_schema(
        request_body=serializers.ReportGenerateOptionSerializer,
        responses={status.HTTP_200_OK: serializers.ReportGenerateSerializer},
    )
    @action(detail=True, methods=['post'], permission_classes=[IsAuthenticated])
    def generate_report(self, request, pk=None):
        test = self.get_object()

        options = {}
        # prepare post data
        report_options = serializers.ReportGenerateOptionSerializer(data=request.data)
        if report_options.is_valid():
            options['include_finding_notes'] = report_options.validated_data['include_finding_notes']
            options['include_finding_images'] = report_options.validated_data['include_finding_images']
            options['include_executive_summary'] = report_options.validated_data['include_executive_summary']
            options['include_table_of_contents'] = report_options.validated_data['include_table_of_contents']
        else:
            return Response(report_options.errors,
                status=status.HTTP_400_BAD_REQUEST)

        data = report_generate(request, test, options)
        report = serializers.ReportGenerateSerializer(data)
        return Response(report.data)

    @action(detail=True, methods=["get", "post", "patch"])
    def notes(self, request, pk=None):
        test = self.get_object()
        if request.method == 'POST':
            new_note = serializers.AddNewNoteOptionSerializer(data=request.data)
            if new_note.is_valid():
                entry = new_note.validated_data['entry']
                private = new_note.validated_data['private']
                note_type = new_note.validated_data['note_type']
            else:
                return Response(new_note.errors,
                    status=status.HTTP_400_BAD_REQUEST)

            author = request.user
            note = Notes(entry=entry, author=author, private=private, note_type=note_type)
            note.save()
            test.notes.add(note)

            serialized_note = serializers.NoteSerializer({
                "author": author, "entry": entry,
                "private": private
            })
            result = serializers.TestToNotesSerializer({
                "test_id": test, "notes": [serialized_note.data]
            })
            return Response(serialized_note.data,
                status=status.HTTP_200_OK)
        notes = test.notes.all()

        serialized_notes = []
        if notes:
            serialized_notes = serializers.TestToNotesSerializer({
                    "test_id": test, "notes": notes
            })
            return Response(serialized_notes.data,
                    status=status.HTTP_200_OK)

        return Response(serialized_notes,
                status=status.HTTP_200_OK)

    @swagger_auto_schema(
        method='get',
        responses={status.HTTP_200_OK: serializers.TestToFilesSerializer}
    )
    @swagger_auto_schema(
        methods=['post', 'patch'],
        request_body=serializers.AddNewFileOptionSerializer,
        responses={status.HTTP_200_OK: serializers.FileSerializer}
    )
    @action(detail=True, methods=["get", "post", "patch"])
    def files(self, request, pk=None):
        test = self.get_object()
        if request.method == 'POST':
            new_file = serializers.FileSerializer(data=request.data)
            if new_file.is_valid():
                title = new_file.validated_data['title']
                file = new_file.validated_data['file']
            else:
                return Response(new_file.errors,
                    status=status.HTTP_400_BAD_REQUEST)

            file = FileUpload(title=title, file=file)
            file.save()
            test.files.add(file)

            serialized_file = serializers.FileSerializer({
                "title": title, "file": file,
            })
            result = serializers.TestToFilesSerializer({
                "test_id": test, "files": [serialized_file.data]
            })
            return Response(serialized_file.data,
                status=status.HTTP_200_OK)
        files = test.files.all()

        serialized_files = []
        if files:
            serialized_files = serializers.TestToFilesSerializer({
                    "test_id": test, "files": files
            })
            return Response(serialized_files.data,
                    status=status.HTTP_200_OK)

        return Response(serialized_files,
                status=status.HTTP_200_OK)


# Authorization: authenticated users
class TestTypesViewSet(mixins.ListModelMixin,
                       mixins.RetrieveModelMixin,
                       mixins.UpdateModelMixin,
                       mixins.CreateModelMixin,
                       viewsets.GenericViewSet):
    serializer_class = serializers.TestTypeSerializer
    queryset = Test_Type.objects.all()
    filter_backends = (DjangoFilterBackend,)
    filter_fields = ('name',)
    permission_classes = (IsAuthenticated, DjangoModelPermissions)


# Authorization: superuser
class ToolConfigurationsViewSet(mixins.ListModelMixin,
                                mixins.RetrieveModelMixin,
                                mixins.CreateModelMixin,
                                mixins.UpdateModelMixin,
                                mixins.DestroyModelMixin,
                                viewsets.GenericViewSet):
    serializer_class = serializers.ToolConfigurationSerializer
    queryset = Tool_Configuration.objects.all()
    filter_backends = (DjangoFilterBackend,)
    filter_fields = ('id', 'name', 'tool_type', 'url', 'authentication_type')
    permission_classes = (permissions.IsSuperUser, DjangoModelPermissions)


# Authorization: staff
class ToolProductSettingsViewSet(mixins.ListModelMixin,
                                 mixins.RetrieveModelMixin,
                                 mixins.DestroyModelMixin,
                                 mixins.CreateModelMixin,
                                 mixins.UpdateModelMixin,
                                 viewsets.GenericViewSet):
    serializer_class = serializers.ToolProductSettingsSerializer
    queryset = Tool_Product_Settings.objects.all()
    filter_backends = (DjangoFilterBackend,)
    filter_fields = ('id', 'name', 'product', 'tool_configuration',
                     'tool_project_id', 'url')
    permission_classes = (IsAdminUser, DjangoModelPermissions)


# Authorization: staff
class ToolTypesViewSet(mixins.ListModelMixin,
                       mixins.RetrieveModelMixin,
                       mixins.DestroyModelMixin,
                       mixins.CreateModelMixin,
                       mixins.UpdateModelMixin,
                       viewsets.GenericViewSet):
    serializer_class = serializers.ToolTypeSerializer
    queryset = Tool_Type.objects.all()
    filter_backends = (DjangoFilterBackend,)
    filter_fields = ('id', 'name', 'description')
    permission_classes = (IsAdminUser, DjangoModelPermissions)


# Authorization: authenticated users
class RegulationsViewSet(mixins.ListModelMixin,
                         mixins.RetrieveModelMixin,
                         mixins.CreateModelMixin,
                         mixins.DestroyModelMixin,
                         mixins.UpdateModelMixin,
                         viewsets.GenericViewSet):
    serializer_class = serializers.RegulationSerializer
    queryset = Regulation.objects.all()
    filter_backends = (DjangoFilterBackend,)
    filter_fields = ('id', 'name', 'description')
    permission_classes = (IsAuthenticated, DjangoModelPermissions)


# Authorization: staff
class UsersViewSet(mixins.CreateModelMixin,
                   mixins.UpdateModelMixin,
                   mixins.ListModelMixin,
                   mixins.RetrieveModelMixin,
                   viewsets.GenericViewSet):
    serializer_class = serializers.UserSerializer
    queryset = User.objects.all()
    filter_backends = (DjangoFilterBackend,)
    filter_fields = ('id', 'username', 'first_name', 'last_name')
    permission_classes = (IsAdminUser, DjangoModelPermissions)


# Authorization: authenticated users, DjangoModelPermissions
class ImportScanView(mixins.CreateModelMixin,
                     viewsets.GenericViewSet):
    serializer_class = serializers.ImportScanSerializer
    parser_classes = [MultiPartParser]
    queryset = Test.objects.all()
    permission_classes = (IsAuthenticated, DjangoModelPermissions)

    def perform_create(self, serializer):
        engagement = serializer.validated_data['engagement']
        jira_project = jira_helper.get_jira_project(engagement)

        push_to_jira = serializer.validated_data.get('push_to_jira')
        if get_system_setting('enable_jira') and jira_project:
            push_to_jira = push_to_jira or jira_project.push_all_issues

        logger.debug('push_to_jira: %s', serializer.validated_data.get('push_to_jira'))
        serializer.save(push_to_jira=push_to_jira)


# Authorization: authenticated users, DjangoModelPermissions
class ReImportScanView(mixins.CreateModelMixin,
                       viewsets.GenericViewSet):
    serializer_class = serializers.ReImportScanSerializer
    parser_classes = [MultiPartParser]
    queryset = Test.objects.all()
    permission_classes = (IsAuthenticated, DjangoModelPermissions)

    def perform_create(self, serializer):
        test = serializer.validated_data['test']
        jira_project = jira_helper.get_jira_project(test)

        push_to_jira = serializer.validated_data.get('push_to_jira')
        if get_system_setting('enable_jira') and jira_project:
            push_to_jira = push_to_jira or jira_project.push_all_issues

        logger.debug('push_to_jira: %s', serializer.validated_data.get('push_to_jira'))
        serializer.save(push_to_jira=push_to_jira)


# Authorization: staff
class NoteTypeViewSet(mixins.ListModelMixin,
                       mixins.RetrieveModelMixin,
                       mixins.DestroyModelMixin,
                       mixins.CreateModelMixin,
                       mixins.UpdateModelMixin,
                       viewsets.GenericViewSet):
    serializer_class = serializers.NoteTypeSerializer
    queryset = Note_Type.objects.all()
    filter_backends = (DjangoFilterBackend,)
    filter_fields = ('id', 'name', 'description', 'is_single', 'is_active', 'is_mandatory')
    permission_classes = (IsAdminUser, DjangoModelPermissions)


# Authorization: staff
class NotesViewSet(mixins.ListModelMixin,
                   mixins.RetrieveModelMixin,
                   mixins.UpdateModelMixin,
                   viewsets.GenericViewSet):
    serializer_class = serializers.NoteSerializer
    queryset = Notes.objects.all()
    filter_backends = (DjangoFilterBackend,)
    filter_fields = ('id', 'entry', 'author',
                    'private', 'date', 'edited',
                    'edit_time', 'editor')
    permission_classes = (IsAdminUser, DjangoModelPermissions)


def report_generate(request, obj, options):
    user = Dojo_User.objects.get(id=request.user.id)
    product_type = None
    product = None
    engagement = None
    test = None
    endpoint = None
    endpoints = None
    endpoint_all_findings = None
    endpoint_monthly_counts = None
    endpoint_active_findings = None
    accepted_findings = None
    open_findings = None
    closed_findings = None
    verified_findings = None
    report_title = None
    report_subtitle = None

    include_finding_notes = False
    include_finding_images = False
    include_executive_summary = False
    include_table_of_contents = False

    report_info = "Generated By %s on %s" % (
        user.get_full_name(), (timezone.now().strftime("%m/%d/%Y %I:%M%p %Z")))

    # generate = "_generate" in request.GET
    report_name = str(obj)
    report_type = type(obj).__name__

    include_finding_notes = options.get('include_finding_notes', False)
    include_finding_images = options.get('include_finding_images', False)
    include_executive_summary = options.get('include_executive_summary', False)
    include_table_of_contents = options.get('include_table_of_contents', False)

    if type(obj).__name__ == "Product_Type":
        product_type = obj

        report_name = "Product Type Report: " + str(product_type)
        report_title = "Product Type Report"
        report_subtitle = str(product_type)

        findings = ReportFindingFilter(request.GET, prod_type=product_type, queryset=prefetch_related_findings_for_report(Finding.objects.filter(
            test__engagement__product__prod_type=product_type)))
        products = Product.objects.filter(prod_type=product_type,
                                          engagement__test__finding__in=findings.qs).distinct()
        engagements = Engagement.objects.filter(product__prod_type=product_type,
                                                test__finding__in=findings.qs).distinct()
        tests = Test.objects.filter(engagement__product__prod_type=product_type,
                                    finding__in=findings.qs).distinct()
        if len(findings.qs) > 0:
            start_date = timezone.make_aware(datetime.combine(findings.qs.last().date, datetime.min.time()))
        else:
            start_date = timezone.now()

        end_date = timezone.now()

        r = relativedelta(end_date, start_date)
        months_between = (r.years * 12) + r.months
        # include current month
        months_between += 1

        endpoint_monthly_counts = get_period_counts_legacy(findings.qs.order_by('numerical_severity'), findings.qs.order_by('numerical_severity'), None,
                                                            months_between, start_date,
                                                            relative_delta='months')

    elif type(obj).__name__ == "Product":
        product = obj

        report_name = "Product Report: " + str(product)
        report_title = "Product Report"
        report_subtitle = str(product)
        findings = ReportFindingFilter(request.GET, product=product, queryset=prefetch_related_findings_for_report(Finding.objects.filter(
            test__engagement__product=product)))
        ids = set(finding.id for finding in findings.qs)
        engagements = Engagement.objects.filter(test__finding__id__in=ids).distinct()
        tests = Test.objects.filter(finding__id__in=ids).distinct()
        ids = get_endpoint_ids(Endpoint.objects.filter(product=product).distinct())
        endpoints = Endpoint.objects.filter(id__in=ids)

    elif type(obj).__name__ == "Engagement":
        engagement = obj
        findings = ReportFindingFilter(request.GET, engagement=engagement,
                                       queryset=prefetch_related_findings_for_report(Finding.objects.filter(test__engagement=engagement)))
        report_name = "Engagement Report: " + str(engagement)

        report_title = "Engagement Report"
        report_subtitle = str(engagement)

        ids = set(finding.id for finding in findings.qs)
        tests = Test.objects.filter(finding__id__in=ids).distinct()
        ids = get_endpoint_ids(Endpoint.objects.filter(product=engagement.product).distinct())
        endpoints = Endpoint.objects.filter(id__in=ids)

    elif type(obj).__name__ == "Test":
        test = obj
        findings = ReportFindingFilter(request.GET, engagement=test.engagement,
                                       queryset=prefetch_related_findings_for_report(Finding.objects.filter(test=test)))
        filename = "test_finding_report.pdf"
        template = "dojo/test_pdf_report.html"
        report_name = "Test Report: " + str(test)
        report_title = "Test Report"
        report_subtitle = str(test)

    elif type(obj).__name__ == "Endpoint":
        endpoint = obj
        host = endpoint.host_no_port
        report_name = "Endpoint Report: " + host
        report_type = "Endpoint"
        endpoints = Endpoint.objects.filter(host__regex="^" + host + ":?",
                                            product=endpoint.product).distinct()
        report_title = "Endpoint Report"
        report_subtitle = host
        findings = ReportFindingFilter(request.GET,
                                       queryset=prefetch_related_findings_for_report(Finding.objects.filter(endpoints__in=endpoints)))

    elif type(obj).__name__ == "CastTaggedQuerySet":
        findings = ReportAuthedFindingFilter(request.GET,
                                             queryset=prefetch_related_findings_for_report(obj).distinct())

        report_name = 'Finding'
        report_type = 'Finding'
        report_title = "Finding Report"
        report_subtitle = ''

    else:
        raise Http404()

    result = {
        'product_type': product_type,
        'product': product,
        'engagement': engagement,
        'report_name': report_name,
        'report_info': report_info,
        'test': test,
        'endpoint': endpoint,
        'endpoints': endpoints,
        'findings': findings.qs.order_by('numerical_severity'),
        'include_table_of_contents': include_table_of_contents,
        'user': user,
        'team_name': settings.TEAM_NAME,
        'title': 'Generate Report',
        'user_id': request.user.id,
        'host': report_url_resolver(request),
    }

    finding_notes = []
    finding_images = []

    if include_finding_images:
        for finding in findings.qs.order_by('numerical_severity'):
            images = finding.images.all()
            if images:
                finding_images.append(
                    {
                        "finding_id": finding,
                        "images": images
                    }
                )
        result['finding_images'] = finding_images

    if include_finding_notes:
        for finding in findings.qs.order_by('numerical_severity'):
            notes = finding.notes.filter(private=False)
            if notes:
                finding_notes.append(
                    {
                        "finding_id": finding,
                        "notes": notes
                    }
                )
        result['finding_notes'] = finding_notes

    # Generating Executive summary based on obj type
    if include_executive_summary and type(obj).__name__ != "Endpoint":
        executive_summary = {}

        # Declare all required fields for executive summary
        engagement_name = None
        engagement_target_start = None
        engagement_target_end = None
        test_type_name = None
        test_target_start = None
        test_target_end = None
        test_environment_name = "unknown"  # a default of "unknown"
        test_strategy_ref = None
        total_findings = 0

        if type(obj).__name__ == "Product_Type":
            for prod_typ in obj.prod_type.all():
                engmnts = prod_typ.engagement_set.all()
                if engmnts:
                    for eng in engmnts:
                        if eng.name:
                            engagement_name = eng.name
                        engagement_target_start = eng.target_start
                        if eng.target_end:
                            engagement_target_end = eng.target_end
                        else:
                            engagement_target_end = "ongoing"
                        if eng.test_set.all():
                            for t in eng.test_set.all():
                                test_type_name = t.test_type.name
                                if test.environment:
                                    test_environment_name = t.environment.name
                                test_target_start = t.target_start
                                if t.target_end:
                                    test_target_end = t.target_end
                                else:
                                    test_target_end = "ongoing"
                            if eng.test_strategy:
                                test_strategy_ref = eng.test_strategy
                            else:
                                test_strategy_ref = ""
                total_findings = len(findings.qs.all())

        elif type(obj).__name__ == "Product":
            engs = obj.engagement_set.all()
            if engs:
                for eng in engs:
                    if eng.name:
                        engagement_name = eng.name
                    engagement_target_start = eng.target_start
                    if eng.target_end:
                        engagement_target_end = eng.target_end
                    else:
                        engagement_target_end = "ongoing"

                    if eng.test_set.all():
                        for t in eng.test_set.all():
                            test_type_name = t.test_type.name
                            if t.environment:
                                test_environment_name = t.environment.name
                    if eng.test_strategy:
                        test_strategy_ref = eng.test_strategy
                    else:
                        test_strategy_ref = ""
                total_findings = len(findings.qs.all())

        elif type(obj).__name__ == "Engagement":
            eng = obj
            if eng.name:
                engagement_name = eng.name
            engagement_target_start = eng.target_start
            if eng.target_end:
                engagement_target_end = eng.target_end
            else:
                engagement_target_end = "ongoing"

            if eng.test_set.all():
                for t in eng.test_set.all():
                    test_type_name = t.test_type.name
                    if t.environment:
                        test_environment_name = t.environment.name
            if eng.test_strategy:
                test_strategy_ref = eng.test_strategy
            else:
                test_strategy_ref = ""
            total_findings = len(findings.qs.all())

        elif type(obj).__name__ == "Test":
            t = obj
            test_type_name = t.test_type.name
            test_target_start = t.target_start
            if t.target_end:
                test_target_end = t.target_end
            else:
                test_target_end = "ongoing"
            total_findings = len(findings.qs.all())
            if t.engagement.name:
                engagement_name = t.engagement.name
            engagement_target_start = t.engagement.target_start
            if t.engagement.target_end:
                engagement_target_end = t.engagement.target_end
            else:
                engagement_target_end = "ongoing"
        else:
            pass  # do nothing

        executive_summary = {
            'engagement_name': engagement_name,
            'engagement_target_start': engagement_target_start,
            'engagement_target_end': engagement_target_end,
            'test_type_name': test_type_name,
            'test_target_start': test_target_start,
            'test_target_end': test_target_end,
            'test_environment_name': test_environment_name,
            'test_strategy_ref': test_strategy_ref,
            'total_findings': total_findings
        }
        # End of executive summary generation

        result['executive_summary'] = executive_summary

    return result


# Authorization: superuser
class SystemSettingsViewSet(mixins.ListModelMixin,
                    mixins.UpdateModelMixin,
                    viewsets.GenericViewSet):
    """ Basic control over System Settings. Use 'id' 1 for PUT, PATCH operations """
    permission_classes = (permissions.IsSuperUser, DjangoModelPermissions)
    serializer_class = serializers.SystemSettingsSerializer
    queryset = System_Settings.objects.all()<|MERGE_RESOLUTION|>--- conflicted
+++ resolved
@@ -1087,15 +1087,9 @@
 
     def get_queryset(self):
         if not self.request.user.is_staff:
-<<<<<<< HEAD
             return self.queryset.filter(
                 Q(engagement__product__authorized_users__in=[self.request.user]) |
                 Q(engagement__product__prod_type__authorized_users__in=[self.request.user])
-=======
-            return Test.objects.filter(
-                Q(engagement__product__authorized_users__in=[self.request.user]) |
-                Q(engagement__product__prod_type_authorized_users__in=[self.request.user])
->>>>>>> 566ae459
             )
         else:
             return self.queryset
