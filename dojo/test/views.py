# #  tests

import logging
import operator
import json
import httplib2
import base64
from datetime import datetime
import googleapiclient.discovery
from google.oauth2 import service_account
from django.conf import settings
from django.contrib import messages
from django.contrib.auth.decorators import user_passes_test
from django.core.exceptions import PermissionDenied, ValidationError
from django.urls import reverse
from django.db.models import Q, QuerySet
from django.http import HttpResponseRedirect, Http404, HttpResponse
from django.shortcuts import render, get_object_or_404
from django.views.decorators.cache import cache_page
from django.utils import timezone
from django.contrib.admin.utils import NestedObjects
from django.db import DEFAULT_DB_ALIAS
from tagging.models import Tag

from dojo.filters import TemplateFindingFilter, OpenFindingFilter
from dojo.forms import NoteForm, TestForm, FindingForm, \
<<<<<<< HEAD
    DeleteTestForm, AddFindingForm, TypedNoteForm, \
    ImportScanForm, ReImportScanForm, FindingBulkUpdateForm, JIRAFindingForm
from dojo.models import Product, Finding, Test, Notes, Note_Type, BurpRawRequestResponse, Endpoint, Stub_Finding, \
    Finding_Template, JIRA_PKey, Cred_Mapping, Dojo_User, JIRA_Issue, System_Settings
=======
    DeleteTestForm, AddFindingForm, \
    ImportScanForm, ReImportScanForm, JIRAFindingForm
from dojo.models import Finding, Test, Notes, Note_Type, BurpRawRequestResponse, Endpoint, Stub_Finding, \
    Finding_Template, JIRA_PKey, Cred_Mapping, Dojo_User, System_Settings
>>>>>>> 76cd718f
from dojo.tools.factory import import_parser_factory
from dojo.utils import get_page_items, get_page_items_and_count, add_breadcrumb, get_cal_event, message, process_notifications, get_system_setting, \
    Product_Tab, max_safe, is_scan_file_too_large
from dojo.notifications.helper import create_notification
<<<<<<< HEAD
from dojo.tasks import add_issue_task, update_issue_task
from dojo.finding.views import find_available_notetypes
=======
from dojo.tasks import add_issue_task
>>>>>>> 76cd718f
from functools import reduce

logger = logging.getLogger(__name__)
parse_logger = logging.getLogger('dojo')


def view_test(request, tid):
    test = get_object_or_404(Test, pk=tid)
    prod = test.engagement.product
    auth = request.user.is_staff or request.user in prod.authorized_users.all()
    tags = Tag.objects.usage_for_model(Finding)
    if not auth:
        # will render 403
        raise PermissionDenied
    notes = test.notes.all()
    note_type_activation = Note_Type.objects.filter(is_active=True).count()
    if note_type_activation:
        available_note_types = find_available_notetypes(notes)
    person = request.user.username
    findings = Finding.objects.filter(test=test).order_by('numerical_severity')
    findings = OpenFindingFilter(request.GET, queryset=findings)
    stub_findings = Stub_Finding.objects.filter(test=test)
    cred_test = Cred_Mapping.objects.filter(test=test).select_related('cred_id').order_by('cred_id')
    creds = Cred_Mapping.objects.filter(engagement=test.engagement).select_related('cred_id').order_by('cred_id')
    system_settings = get_object_or_404(System_Settings, id=1)
    if request.method == 'POST' and request.user.is_staff:
        if note_type_activation:
            form = TypedNoteForm(request.POST, available_note_types=available_note_types)
        else:
            form = NoteForm(request.POST)
        if form.is_valid():
            new_note = form.save(commit=False)
            new_note.author = request.user
            new_note.date = timezone.now()
            new_note.save()
            test.notes.add(new_note)
            if note_type_activation:
                form = TypedNoteForm(available_note_types=available_note_types)
            else:
                form = NoteForm()
            url = request.build_absolute_uri(reverse("view_test", args=(test.id,)))
            title = "Test: %s on %s" % (test.test_type.name, test.engagement.product.name)
            process_notifications(request, new_note, url, title)
            messages.add_message(request,
                                 messages.SUCCESS,
                                 'Note added successfully.',
                                 extra_tags='alert-success')
    else:
        if note_type_activation:
            form = TypedNoteForm(available_note_types=available_note_types)
        else:
            form = NoteForm()

    paged_findings, total_findings_count = get_page_items_and_count(request, prefetch_for_findings(findings.qs), 25)
    paged_stub_findings = get_page_items(request, stub_findings, 25)
    show_re_upload = any(test.test_type.name in code for code in ImportScanForm.SCAN_TYPE_CHOICES)

    product_tab = Product_Tab(prod.id, title="Test", tab="engagements")
    product_tab.setEngagement(test.engagement)
    jira_config = JIRA_PKey.objects.filter(product=prod.id).first()
    if jira_config:
        jira_config = jira_config.conf_id

    google_sheets_enabled = system_settings.enable_google_sheets
    sheet_url = None
    if google_sheets_enabled:
        spreadsheet_name = test.engagement.product.name + "-" + test.engagement.name + "-" + str(test.id)
        system_settings = get_object_or_404(System_Settings, id=1)
        service_account_info = json.loads(system_settings.credentials)
        SCOPES = ['https://www.googleapis.com/auth/drive']
        credentials = service_account.Credentials.from_service_account_info(service_account_info, scopes=SCOPES)
        try:
            drive_service = googleapiclient.discovery.build('drive', 'v3', credentials=credentials, cache_discovery=False)
            folder_id = system_settings.drive_folder_ID
            files = drive_service.files().list(q="mimeType='application/vnd.google-apps.spreadsheet' and parents in '%s' and name='%s'" % (folder_id, spreadsheet_name),
                                                  spaces='drive',
                                                  pageSize=10,
                                                  fields='files(id, name)').execute()
        except googleapiclient.errors.HttpError:
            messages.add_message(
                request,
                messages.ERROR,
                "There is a problem with the Google Sheets Sync Configuration. Contact your system admin to solve the issue. Until fixed Google Shet Sync feature can not be used.",
                extra_tags="alert-danger",
            )
            google_sheets_enabled = False
        except httplib2.ServerNotFoundError:
            messages.add_message(
                request,
                messages.ERROR,
                "Unable to reach the Google Sheet API.",
                extra_tags="alert-danger",
            )
        else:
            spreadsheets = files.get('files')
            if len(spreadsheets) == 1:
                spreadsheetId = spreadsheets[0].get('id')
                sheet_url = 'https://docs.google.com/spreadsheets/d/' + spreadsheetId
    return render(request, 'dojo/view_test.html',
                  {'test': test,
                   'product_tab': product_tab,
                   'findings': paged_findings,
                   'filtered': findings,
                   'findings_count': total_findings_count,
                   'stub_findings': paged_stub_findings,
                   'form': form,
                   'notes': notes,
                   'person': person,
                   'request': request,
                   'show_re_upload': show_re_upload,
                   'creds': creds,
                   'cred_test': cred_test,
                   'tag_input': tags,
                   'jira_config': jira_config,
                   'show_export': google_sheets_enabled,
                   'sheet_url': sheet_url
                   })


def prefetch_for_findings(findings):
    prefetched_findings = findings
    if isinstance(findings, QuerySet):  # old code can arrive here with prods being a list because the query was already executed
        prefetched_findings = prefetched_findings.select_related('reporter')
        prefetched_findings = prefetched_findings.select_related('jira_issue')
        prefetched_findings = prefetched_findings.prefetch_related('test__test_type')
        prefetched_findings = prefetched_findings.prefetch_related('test__engagement__product__jira_pkey_set__conf')
        prefetched_findings = prefetched_findings.prefetch_related('found_by')
        prefetched_findings = prefetched_findings.prefetch_related('risk_acceptance_set')
        # we could try to prefetch only the latest note with SubQuery and OuterRef, but I'm getting that MySql doesn't support limits in subqueries.
        prefetched_findings = prefetched_findings.prefetch_related('notes')
        prefetched_findings = prefetched_findings.prefetch_related('tagged_items__tag')
        prefetched_findings = prefetched_findings.prefetch_related('endpoints')
        prefetched_findings = prefetched_findings.prefetch_related('test__engagement__product__authorized_users')
        logger.debug('unable to prefetch because query was already executed')
    return prefetched_findings


def edit_test(request, tid):
    test = get_object_or_404(Test, pk=tid)
    form = TestForm(instance=test)
    if request.method == 'POST':
        form = TestForm(request.POST, instance=test)
        if form.is_valid():
            new_test = form.save()
            tags = request.POST.getlist('tags')
            t = ", ".join('"{0}"'.format(w) for w in tags)
            new_test.tags = t
            messages.add_message(request,
                                 messages.SUCCESS,
                                 'Test saved.',
                                 extra_tags='alert-success')
            return HttpResponseRedirect(reverse('view_engagement', args=(test.engagement.id,)))

    form.initial['target_start'] = test.target_start.date()
    form.initial['target_end'] = test.target_end.date()
    form.initial['tags'] = [tag.name for tag in test.tags]
    form.initial['description'] = test.description

    product_tab = Product_Tab(test.engagement.product.id, title="Edit Test", tab="engagements")
    product_tab.setEngagement(test.engagement)
    return render(request, 'dojo/edit_test.html',
                  {'test': test,
                   'product_tab': product_tab,
                   'form': form,
                   })


@user_passes_test(lambda u: u.is_staff)
def delete_test(request, tid):
    test = get_object_or_404(Test, pk=tid)
    eng = test.engagement
    form = DeleteTestForm(instance=test)

    if request.method == 'POST':
        if 'id' in request.POST and str(test.id) == request.POST['id']:
            form = DeleteTestForm(request.POST, instance=test)
            if form.is_valid():
                del test.tags
                test.delete()
                messages.add_message(request,
                                     messages.SUCCESS,
                                     'Test and relationships removed.',
                                     extra_tags='alert-success')
                create_notification(event='other',
                                    title='Deletion of %s' % test.title,
                                    description='The test "%s" was deleted by %s' % (test.title, request.user),
                                    url=request.build_absolute_uri(reverse('view_engagement', args=(eng.id, ))),
                                    recipients=[test.engagement.lead],
                                    icon="exclamation-triangle")
                return HttpResponseRedirect(reverse('view_engagement', args=(eng.id,)))

    collector = NestedObjects(using=DEFAULT_DB_ALIAS)
    collector.collect([test])
    rels = collector.nested()

    product_tab = Product_Tab(test.engagement.product.id, title="Delete Test", tab="engagements")
    product_tab.setEngagement(test.engagement)
    return render(request, 'dojo/delete_test.html',
                  {'test': test,
                   'product_tab': product_tab,
                   'form': form,
                   'rels': rels,
                   'deletable_objects': rels,
                   })


@user_passes_test(lambda u: u.is_staff)
@cache_page(60 * 5)  # cache for 5 minutes
def test_calendar(request):
    if 'lead' not in request.GET or '0' in request.GET.getlist('lead'):
        tests = Test.objects.all()
    else:
        filters = []
        leads = request.GET.getlist('lead', '')
        if '-1' in request.GET.getlist('lead'):
            leads.remove('-1')
            filters.append(Q(lead__isnull=True))
        filters.append(Q(lead__in=leads))
        tests = Test.objects.filter(reduce(operator.or_, filters))
    add_breadcrumb(title="Test Calendar", top_level=True, request=request)
    return render(request, 'dojo/calendar.html', {
        'caltype': 'tests',
        'leads': request.GET.getlist('lead', ''),
        'tests': tests,
        'users': Dojo_User.objects.all()})


@user_passes_test(lambda u: u.is_staff)
def test_ics(request, tid):
    test = get_object_or_404(Test, id=tid)
    start_date = datetime.combine(test.target_start, datetime.min.time())
    end_date = datetime.combine(test.target_end, datetime.max.time())
    uid = "dojo_test_%d_%d_%d" % (test.id, test.engagement.id, test.engagement.product.id)
    cal = get_cal_event(start_date,
                        end_date,
                        "Test: %s (%s)" % (test.test_type.name, test.engagement.product.name),
                        "Set aside for test %s, on product %s.  Additional detail can be found at %s" % (
                            test.test_type.name, test.engagement.product.name,
                            request.build_absolute_uri((reverse("view_test", args=(test.id,))))),
                        uid)
    output = cal.serialize()
    response = HttpResponse(content=output)
    response['Content-Type'] = 'text/calendar'
    response['Content-Disposition'] = 'attachment; filename=%s.ics' % test.test_type.name
    return response


@user_passes_test(lambda u: u.is_staff)
def add_findings(request, tid):
    test = Test.objects.get(id=tid)
    form_error = False
    jform = None
    form = AddFindingForm(initial={'date': timezone.now().date()})
    enabled = False

    if get_system_setting('enable_jira') and JIRA_PKey.objects.filter(product=test.engagement.product).count() != 0:
        enabled = test.engagement.product.jira_pkey_set.first().push_all_issues
        jform = JIRAFindingForm(enabled=enabled, prefix='jiraform')
    else:
        jform = None

    if request.method == 'POST':
        form = AddFindingForm(request.POST)
        if (form['active'].value() is False or form['verified'].value() is False) \
                and 'jiraform-push_to_jira' in request.POST:
            error = ValidationError('Findings must be active and verified to be pushed to JIRA',
                                    code='not_active_or_verified')
            if form['active'].value() is False:
                form.add_error('active', error)
            if form['verified'].value() is False:
                form.add_error('verified', error)
            messages.add_message(request,
                                 messages.ERROR,
                                 'Findings must be active and verified to be pushed to JIRA',
                                 extra_tags='alert-danger')
        if form['severity'].value() == 'Info' and 'jiraform-push_to_jira' in request.POST:
            error = ValidationError('Findings with Informational severity cannot be pushed to JIRA.',
                                    code='info-severity-to-jira')

        if (form['active'].value() is False or form['false_p'].value()) and form['duplicate'].value() is False:
            closing_disabled = Note_Type.objects.filter(is_mandatory=True, is_active=True).count()
            if closing_disabled != 0:
                error_inactive = ValidationError('Can not set a finding as inactive without adding all mandatory notes',
                                        code='inactive_without_mandatory_notes')
                error_false_p = ValidationError('Can not set a finding as false positive without adding all mandatory notes',
                                        code='false_p_without_mandatory_notes')
                if form['active'].value() is False:
                    form.add_error('active', error_inactive)
                if form['false_p'].value():
                    form.add_error('false_p', error_false_p)
                messages.add_message(request,
                                     messages.ERROR,
                                     'Can not set a finding as inactive or false positive without adding all mandatory notes',
                                     extra_tags='alert-danger')
        if form.is_valid():
            new_finding = form.save(commit=False)
            new_finding.test = test
            new_finding.reporter = request.user
            new_finding.numerical_severity = Finding.get_numerical_severity(
                new_finding.severity)
            if new_finding.false_p or new_finding.active is False:
                new_finding.mitigated = timezone.now()
                new_finding.mitigated_by = request.user
            create_template = new_finding.is_template
            # always false now since this will be deprecated soon in favor of new Finding_Template model
            new_finding.is_template = False
            new_finding.save(dedupe_option=False)
            new_finding.endpoints.set(form.cleaned_data['endpoints'])

            # Push to jira?
            push_to_jira = False
            if enabled:
                push_to_jira = True
            elif 'jiraform-push_to_jira' in request.POST:
                jform = JIRAFindingForm(request.POST, prefix='jiraform', enabled=enabled)
                if jform.is_valid():
                    push_to_jira = jform.cleaned_data.get('push_to_jira')

            new_finding.save(false_history=True, push_to_jira=push_to_jira)
            create_notification(event='other',
                                title='Addition of %s' % new_finding.title,
                                description='Finding "%s" was added by %s' % (new_finding.title, request.user),
                                url=request.build_absolute_uri(reverse('view_finding', args=(new_finding.id,))),
                                icon="exclamation-triangle")

            if create_template:
                templates = Finding_Template.objects.filter(title=new_finding.title)
                if len(templates) > 0:
                    messages.add_message(request,
                                         messages.ERROR,
                                         'A finding template was not created.  A template with this title already '
                                         'exists.',
                                         extra_tags='alert-danger')
                else:
                    template = Finding_Template(title=new_finding.title,
                                                cwe=new_finding.cwe,
                                                severity=new_finding.severity,
                                                description=new_finding.description,
                                                mitigation=new_finding.mitigation,
                                                impact=new_finding.impact,
                                                references=new_finding.references,
                                                numerical_severity=new_finding.numerical_severity)
                    template.save()
                    messages.add_message(request,
                                         messages.SUCCESS,
                                         'A finding template was also created.',
                                         extra_tags='alert-success')
            if '_Finished' in request.POST:
                return HttpResponseRedirect(reverse('view_test', args=(test.id,)))
            else:
                return HttpResponseRedirect(reverse('add_findings', args=(test.id,)))
        else:
            if 'endpoints' in form.cleaned_data:
                form.fields['endpoints'].queryset = form.cleaned_data['endpoints']
            else:
                form.fields['endpoints'].queryset = Endpoint.objects.none()
            form_error = True
            messages.add_message(request,
                                 messages.ERROR,
                                 'The form has errors, please correct them below.',
                                 extra_tags='alert-danger')
    product_tab = Product_Tab(test.engagement.product.id, title="Add Finding", tab="engagements")
    product_tab.setEngagement(test.engagement)
    return render(request, 'dojo/add_findings.html',
                  {'form': form,
                   'product_tab': product_tab,
                   'test': test,
                   'temp': False,
                   'tid': tid,
                   'form_error': form_error,
                   'jform': jform,
                   })


@user_passes_test(lambda u: u.is_staff)
def add_temp_finding(request, tid, fid):
    jform = None
    test = get_object_or_404(Test, id=tid)
    finding = get_object_or_404(Finding_Template, id=fid)
    findings = Finding_Template.objects.all()

    if request.method == 'POST':
        form = FindingForm(request.POST, template=True)
        if (form['active'].value() is False or form['false_p'].value()) and form['duplicate'].value() is False:
            closing_disabled = Note_Type.objects.filter(is_mandatory=True, is_active=True).count()
            if closing_disabled != 0:
                error_inactive = ValidationError('Can not set a finding as inactive without adding all mandatory notes',
                                        code='not_active_or_false_p_true')
                error_false_p = ValidationError('Can not set a finding as false positive without adding all mandatory notes',
                                        code='not_active_or_false_p_true')
                if form['active'].value() is False:
                    form.add_error('active', error_inactive)
                if form['false_p'].value():
                    form.add_error('false_p', error_false_p)
                messages.add_message(request,
                                     messages.ERROR,
                                     'Can not set a finding as inactive or false positive without adding all mandatory notes',
                                     extra_tags='alert-danger')
        if form.is_valid():
            finding.last_used = timezone.now()
            finding.save()
            new_finding = form.save(commit=False)
            new_finding.test = test
            new_finding.reporter = request.user
            new_finding.numerical_severity = Finding.get_numerical_severity(
                new_finding.severity)
            new_finding.date = datetime.today()
            if new_finding.false_p or new_finding.active is False:
                new_finding.mitigated = timezone.now()
                new_finding.mitigated_by = request.user

            create_template = new_finding.is_template
            # is template always False now in favor of new model Finding_Template
            # no further action needed here since this is already adding from template.
            new_finding.is_template = False
            new_finding.save(dedupe_option=False, false_history=False)
            new_finding.endpoints.set(form.cleaned_data['endpoints'])
            new_finding.save(false_history=True)
            tags = request.POST.getlist('tags')
            t = ", ".join('"{0}"'.format(w) for w in tags)
            new_finding.tags = t
            if 'jiraform-push_to_jira' in request.POST:
                jform = JIRAFindingForm(request.POST, prefix='jiraform', enabled=True)
                if jform.is_valid():
                    add_issue_task.delay(new_finding, jform.cleaned_data.get('push_to_jira'))
            messages.add_message(request,
                                 messages.SUCCESS,
                                 'Finding from template added successfully.',
                                 extra_tags='alert-success')

            if create_template:
                templates = Finding_Template.objects.filter(title=new_finding.title)
                if len(templates) > 0:
                    messages.add_message(request,
                                         messages.ERROR,
                                         'A finding template was not created.  A template with this title already '
                                         'exists.',
                                         extra_tags='alert-danger')
                else:
                    template = Finding_Template(title=new_finding.title,
                                                cwe=new_finding.cwe,
                                                severity=new_finding.severity,
                                                description=new_finding.description,
                                                mitigation=new_finding.mitigation,
                                                impact=new_finding.impact,
                                                references=new_finding.references,
                                                numerical_severity=new_finding.numerical_severity)
                    template.save()
                    messages.add_message(request,
                                         messages.SUCCESS,
                                         'A finding template was also created.',
                                         extra_tags='alert-success')

            return HttpResponseRedirect(reverse('view_test', args=(test.id,)))
        else:
            messages.add_message(request,
                                 messages.ERROR,
                                 'The form has errors, please correct them below.',
                                 extra_tags='alert-danger')
    else:
        form = FindingForm(template=True, initial={'active': False,
                                    'date': timezone.now().date(),
                                    'verified': False,
                                    'false_p': False,
                                    'duplicate': False,
                                    'out_of_scope': False,
                                    'title': finding.title,
                                    'description': finding.description,
                                    'cwe': finding.cwe,
                                    'severity': finding.severity,
                                    'mitigation': finding.mitigation,
                                    'impact': finding.impact,
                                    'references': finding.references,
                                    'numerical_severity': finding.numerical_severity,
                                    'tags': [tag.name for tag in finding.tags]})
        if get_system_setting('enable_jira'):
            enabled = test.engagement.product.jira_pkey_set.first().push_all_issues
            jform = JIRAFindingForm(enabled=enabled, prefix='jiraform')
        else:
            jform = None

    product_tab = Product_Tab(test.engagement.product.id, title="Add Finding", tab="engagements")
    product_tab.setEngagement(test.engagement)
    return render(request, 'dojo/add_findings.html',
                  {'form': form,
                   'product_tab': product_tab,
                   'jform': jform,
                   'findings': findings,
                   'temp': True,
                   'fid': finding.id,
                   'tid': test.id,
                   'test': test,
                   })


def search(request, tid):
    test = get_object_or_404(Test, id=tid)
    templates = Finding_Template.objects.all()
    templates = TemplateFindingFilter(request.GET, queryset=templates)
    paged_templates = get_page_items(request, templates.qs, 25)
    title_words = [word
                   for finding in templates.qs
                   for word in finding.title.split() if len(word) > 2]

    title_words = sorted(set(title_words))
    add_breadcrumb(parent=test, title="Add From Template", top_level=False, request=request)
    return render(request, 'dojo/templates.html',
                  {'templates': paged_templates,
                   'filtered': templates,
                   'title_words': title_words,
                   'tid': tid,
                   'add_from_template': True,
                   })


# bulk update and delete are combined, so we can't have the nice user_must_be_authorized decorator (yet)
@user_passes_test(lambda u: u.is_staff)
def re_import_scan_results(request, tid):
    additional_message = "When re-uploading a scan, any findings not found in original scan will be updated as " \
                         "mitigated.  The process attempts to identify the differences, however manual verification " \
                         "is highly recommended."
    test = get_object_or_404(Test, id=tid)
    scan_type = test.test_type.name
    engagement = test.engagement
    form = ReImportScanForm()
    jform = None
    enabled = False

    # Decide if we need to present the Push to JIRA form
    if get_system_setting('enable_jira') and engagement.product.jira_pkey_set.first() is not None:
        enabled = engagement.product.jira_pkey_set.first().push_all_issues
        jform = JIRAFindingForm(enabled=enabled, prefix='jiraform')

    form.initial['tags'] = [tag.name for tag in test.tags]
    if request.method == "POST":
        form = ReImportScanForm(request.POST, request.FILES)
        if form.is_valid():
            scan_date = form.cleaned_data['scan_date']

            scan_date_time = datetime.combine(scan_date, timezone.now().time())
            if settings.USE_TZ:
                scan_date_time = timezone.make_aware(scan_date_time, timezone.get_default_timezone())

            min_sev = form.cleaned_data['minimum_severity']
            file = request.FILES.get('file', None)
            scan_type = test.test_type.name
            active = form.cleaned_data['active']
            verified = form.cleaned_data['verified']
            tags = request.POST.getlist('tags')
            ts = ", ".join(tags)
            test.tags = ts
            if file and is_scan_file_too_large(file):
                messages.add_message(request,
                                     messages.ERROR,
                                     "Report file is too large. Maximum supported size is {} MB".format(settings.SCAN_FILE_MAX_SIZE),
                                     extra_tags='alert-danger')
                return HttpResponseRedirect(reverse('re_import_scan_results', args=(test.id,)))

            try:
                parser = import_parser_factory(file, test, active, verified)
            except ValueError:
                raise Http404()
            except Exception as e:
                messages.add_message(request,
                                     messages.ERROR,
                                     "An error has occurred in the parser, please see error "
                                     "log for details.",
                                     extra_tags='alert-danger')
                parse_logger.exception(e)
                parse_logger.error("Error in parser: {}".format(str(e)))
                return HttpResponseRedirect(reverse('re_import_scan_results', args=(test.id,)))

            try:
                items = parser.items
                original_items = test.finding_set.all().values_list("id", flat=True)
                new_items = []
                mitigated_count = 0
                finding_count = 0
                finding_added_count = 0
                reactivated_count = 0
                # Push to Jira?

                push_to_jira = False
                if enabled:
                    push_to_jira = True
                elif 'jiraform-push_to_jira' in request.POST:
                    jform = JIRAFindingForm(request.POST, prefix='jiraform',
                                            enabled=enabled)
                    if jform.is_valid():
                        push_to_jira = jform.cleaned_data.get('push_to_jira')
                for item in items:

                    sev = item.severity
                    if sev == 'Information' or sev == 'Informational':
                        sev = 'Info'
                        item.severity = sev

                    # If it doesn't clear minimum severity, move on
                    if Finding.SEVERITIES[sev] > Finding.SEVERITIES[min_sev]:
                        continue

                    # Try to find the existing finding
                    # If it's Veracode or Arachni, then we consider the description for some
                    # reason...
                    if scan_type == 'Veracode Scan' or scan_type == 'Arachni Scan':
                        finding = Finding.objects.filter(title=item.title,
                                                        test__id=test.id,
                                                        severity=sev,
                                                        numerical_severity=Finding.get_numerical_severity(sev),
                                                        description=item.description)

                    else:
                        finding = Finding.objects.filter(title=item.title,
                                                      test__id=test.id,
                                                      severity=sev,
                                                      numerical_severity=Finding.get_numerical_severity(sev))

                    if len(finding) == 1:
                        finding = finding[0]
                        if finding.mitigated or finding.is_Mitigated:
                            # it was once fixed, but now back
                            finding.mitigated = None
                            finding.is_Mitigated = False
                            finding.mitigated_by = None
                            finding.active = True
                            finding.verified = verified
                            finding.save()
                            note = Notes(
                                entry="Re-activated by %s re-upload." % scan_type,
                                author=request.user)
                            note.save()
                            finding.notes.add(note)
                            reactivated_count += 1
                        new_items.append(finding.id)
                    else:
                        item.test = test
                        if item.date == timezone.now().date():
                            item.date = test.target_start
                        item.reporter = request.user
                        item.last_reviewed = timezone.now()
                        item.last_reviewed_by = request.user
                        item.verified = verified
                        item.active = active
                        # Save it
                        item.save(dedupe_option=False)
                        finding_added_count += 1
                        # Add it to the new items
                        new_items.append(item.id)
                        finding = item

                        if hasattr(item, 'unsaved_req_resp') and len(item.unsaved_req_resp) > 0:
                            for req_resp in item.unsaved_req_resp:
                                if scan_type == "Arachni Scan":
                                    burp_rr = BurpRawRequestResponse(
                                        finding=item,
                                        burpRequestBase64=req_resp["req"],
                                        burpResponseBase64=req_resp["resp"],
                                    )
                                else:
                                    burp_rr = BurpRawRequestResponse(
                                        finding=item,
                                        burpRequestBase64=base64.b64encode(req_resp["req"].encode("utf-8")),
                                        burpResponseBase64=base64.b64encode(req_resp["resp"].encode("utf-8")),
                                    )
                                burp_rr.clean()
                                burp_rr.save()

                        if item.unsaved_request is not None and item.unsaved_response is not None:
                            burp_rr = BurpRawRequestResponse(finding=finding,
                                                             burpRequestBase64=base64.b64encode(item.unsaved_request.encode()),
                                                             burpResponseBase64=base64.b64encode(item.unsaved_response.encode()),
                                                             )
                            burp_rr.clean()
                            burp_rr.save()
                    if finding:
                        finding_count += 1
                        for endpoint in item.unsaved_endpoints:
                            ep, created = Endpoint.objects.get_or_create(protocol=endpoint.protocol,
                                                                         host=endpoint.host,
                                                                         path=endpoint.path,
                                                                         query=endpoint.query,
                                                                         fragment=endpoint.fragment,
                                                                         product=test.engagement.product)
                            finding.endpoints.add(ep)
                        for endpoint in form.cleaned_data['endpoints']:
                            ep, created = Endpoint.objects.get_or_create(protocol=endpoint.protocol,
                                                                         host=endpoint.host,
                                                                         path=endpoint.path,
                                                                         query=endpoint.query,
                                                                         fragment=endpoint.fragment,
                                                                         product=test.engagement.product)
                            finding.endpoints.add(ep)

                        if item.unsaved_tags is not None:
                            finding.tags = item.unsaved_tags

                    # Save it. This may be the second time we save it in this function.
                    finding.save(push_to_jira=push_to_jira)
                # calculate the difference
                to_mitigate = set(original_items) - set(new_items)
                for finding_id in to_mitigate:
                    finding = Finding.objects.get(id=finding_id)
                    if not finding.mitigated or not finding.is_Mitigated:
                        finding.mitigated = scan_date_time
                        finding.is_Mitigated = True
                        finding.mitigated_by = request.user
                        finding.active = False
                        finding.save()
                        note = Notes(entry="Mitigated by %s re-upload." % scan_type,
                                    author=request.user)
                        note.save()
                        finding.notes.add(note)
                        mitigated_count += 1

                test.updated = max_safe([scan_date_time, test.updated])
                test.engagement.updated = max_safe([scan_date_time, test.engagement.updated])

                test.save()
                test.engagement.save()

                messages.add_message(request,
                                     messages.SUCCESS,
                                     '%s processed, a total of ' % scan_type + message(finding_count, 'finding',
                                                                                       'processed'),
                                     extra_tags='alert-success')
                if finding_added_count > 0:
                    messages.add_message(request,
                                         messages.SUCCESS,
                                         'A total of ' + message(finding_added_count, 'finding',
                                                                 'added') + ', that are new to scan.',
                                         extra_tags='alert-success')
                if reactivated_count > 0:
                    messages.add_message(request,
                                         messages.SUCCESS,
                                         'A total of ' + message(reactivated_count, 'finding',
                                                                 'reactivated') + ', that are back in scan results.',
                                         extra_tags='alert-success')
                if mitigated_count > 0:
                    messages.add_message(request,
                                         messages.SUCCESS,
                                         'A total of ' + message(mitigated_count, 'finding',
                                                                 'mitigated') + '. Please manually verify each one.',
                                         extra_tags='alert-success')

                create_notification(event='scan_added', title=str(finding_count) + " findings for " + test.engagement.product.name, finding_count=finding_count, test=test, engagement=test.engagement, url=reverse('view_test', args=(test.id,)))

                return HttpResponseRedirect(reverse('view_test', args=(test.id,)))
            except SyntaxError:
                messages.add_message(request,
                                     messages.ERROR,
                                     'There appears to be an error in the XML report, please check and try again.',
                                     extra_tags='alert-danger')

    product_tab = Product_Tab(engagement.product.id, title="Re-upload a %s" % scan_type, tab="engagements")
    product_tab.setEngagement(engagement)
    form.fields['endpoints'].queryset = Endpoint.objects.filter(product__id=product_tab.product.id)
    return render(request,
                  'dojo/import_scan_results.html',
                  {'form': form,
                   'product_tab': product_tab,
                   'eid': engagement.id,
                   'additional_message': additional_message,
                   'jform': jform,
                   })<|MERGE_RESOLUTION|>--- conflicted
+++ resolved
@@ -24,27 +24,16 @@
 
 from dojo.filters import TemplateFindingFilter, OpenFindingFilter
 from dojo.forms import NoteForm, TestForm, FindingForm, \
-<<<<<<< HEAD
     DeleteTestForm, AddFindingForm, TypedNoteForm, \
-    ImportScanForm, ReImportScanForm, FindingBulkUpdateForm, JIRAFindingForm
-from dojo.models import Product, Finding, Test, Notes, Note_Type, BurpRawRequestResponse, Endpoint, Stub_Finding, \
-    Finding_Template, JIRA_PKey, Cred_Mapping, Dojo_User, JIRA_Issue, System_Settings
-=======
-    DeleteTestForm, AddFindingForm, \
     ImportScanForm, ReImportScanForm, JIRAFindingForm
 from dojo.models import Finding, Test, Notes, Note_Type, BurpRawRequestResponse, Endpoint, Stub_Finding, \
     Finding_Template, JIRA_PKey, Cred_Mapping, Dojo_User, System_Settings
->>>>>>> 76cd718f
 from dojo.tools.factory import import_parser_factory
 from dojo.utils import get_page_items, get_page_items_and_count, add_breadcrumb, get_cal_event, message, process_notifications, get_system_setting, \
     Product_Tab, max_safe, is_scan_file_too_large
 from dojo.notifications.helper import create_notification
-<<<<<<< HEAD
-from dojo.tasks import add_issue_task, update_issue_task
+from dojo.tasks import add_issue_task
 from dojo.finding.views import find_available_notetypes
-=======
-from dojo.tasks import add_issue_task
->>>>>>> 76cd718f
 from functools import reduce
 
 logger = logging.getLogger(__name__)
