--- conflicted
+++ resolved
@@ -3,12 +3,8 @@
 from dojo.models import Finding
 
 
-<<<<<<< HEAD
 # Parser for semgrep
 class SemgrepParser(object):
-=======
-class SemgrepParser:
->>>>>>> fbe9047b
     def get_scan_types(self):
         return ["Semgrep JSON Report"]
 
