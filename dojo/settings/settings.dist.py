--- conflicted
+++ resolved
@@ -301,11 +301,8 @@
     r'^%sapi/v2/' % URL_PREFIX,
     r'complete/google-oauth2/',
     r'complete/okta-oauth2/',
-<<<<<<< HEAD
     r'empty_survey/([\d]+)/answer'
-=======
     r'complete/azuread-tenant-oauth2/',
->>>>>>> e49bbb5e
 )
 
 # ------------------------------------------------------------------------------
