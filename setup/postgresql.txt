--- conflicted
+++ resolved
@@ -1,7 +1,4 @@
-<<<<<<< HEAD
+
 # Pip installs needed for PostgreSQL DB support 
-=======
-# Pip installs needed for PostgreSQL DB support
->>>>>>> a0e08327
 -r ../requirements.txt
 psycopg2-binary==2.7.5